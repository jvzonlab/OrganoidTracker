"""Predictions particle positions using an already-trained convolutional neural network."""
import json
import os
from functools import partial
from typing import Tuple

from tifffile import tifffile

from organoid_tracker.config import ConfigFile, config_type_bool
from organoid_tracker.core.resolution import ImageResolution
from organoid_tracker.image_loading.builtin_merging_image_loaders import ChannelSummingImageLoader
from organoid_tracker.imaging import io
from organoid_tracker.image_loading import general_image_loader
from organoid_tracker.core.position_collection import PositionCollection

from organoid_tracker.link_detection_cnn.prediction_dataset import prediction_data_creator
import tensorflow as tf
import numpy as np

from organoid_tracker.link_detection_cnn.training_data_creator import create_image_with_possible_links_list

print("Hi! Configuration file is stored at " + ConfigFile.FILE_NAME)
config = ConfigFile("predict_links")
_images_folder = config.get_or_prompt("images_container", "If you have a folder of image files, please paste the folder"
                                      " path here. Else, if you have a LIF file, please paste the path to that file"
                                      " here.", store_in_defaults=True)
_images_format = config.get_or_prompt("images_pattern", "What are the image file names? (Use {time:03} for three digits"
                                      " representing the time point, use {channel} for the channel)",
                                      store_in_defaults=True)
_pixel_size_x_um = config.get_or_default("pixel_size_x_um", "",
                                         comment="Resolution of the images. Only used if the image files and"
                                                 " tracking files don't provide a resolution.")
_pixel_size_y_um = config.get_or_default("pixel_size_y_um", "")
_pixel_size_z_um = config.get_or_default("pixel_size_z_um", "")
_time_point_duration_m = config.get_or_default("time_point_duration_m", "")
if _pixel_size_x_um and _pixel_size_y_um and _pixel_size_z_um and _time_point_duration_m:
    fallback_resolution = ImageResolution(float(_pixel_size_x_um), float(_pixel_size_y_um), float(_pixel_size_z_um), float(_time_point_duration_m))
else:
    fallback_resolution = None

_positions_file = config.get_or_default("positions_file",
                                            "Where are the cell postions saved?",
                                            comment="What are the detected positions for those images?")

_min_time_point = int(config.get_or_default("min_time_point", str(1), store_in_defaults=True))
_max_time_point = int(config.get_or_default("max_time_point", str(9999), store_in_defaults=True))

experiment = io.load_data_file(_positions_file, _min_time_point, _max_time_point)
general_image_loader.load_images(experiment, _images_folder, _images_format,
                                 min_time_point=_min_time_point, max_time_point=_max_time_point)

# Try to fix missing resolution (this allows running all scripts in sequence)
if experiment.images.resolution(allow_incomplete=True).is_incomplete():
    if fallback_resolution is None:
        print("Please provide a resolution in the tracking data file, or in the configuration file.")
        exit(1)
    experiment.images.set_resolution(fallback_resolution)

_model_folder = config.get_or_prompt("checkpoint_folder", "Please paste the path here to the \"checkpoints\" folder containing the trained model.")
_output_file = config.get_or_default("positions_output_file", "Automatic positions.aut", comment="Output file for the positions, can be viewed using the visualizer program.")
_channels_str = config.get_or_default("images_channels", str(1), comment="Index(es) of the channels to use. Use \"3\" to use the third channel for predictions. Use \"1,3,4\" to use the sum of the first, third and fourth channel for predictions.")
_images_channels = {int(part) for part in _channels_str.split(",")}

config.save()
# END OF PARAMETERS


# Check if images were loaded
if not experiment.images.image_loader().has_images():
    print("No images were found. Please check the configuration file and make sure that you have stored images at"
          " the specified location.")
    exit(1)

# Edit image channels if necessary
if _images_channels != {1}:
    # Replace the first channel
    old_channels = experiment.images.get_channels()
    new_channels = [old_channels[index - 1] for index in _images_channels]
    channel_merging_image_loader = ChannelSummingImageLoader(experiment.images.image_loader(), [new_channels])
    experiment.images.image_loader(channel_merging_image_loader)

# create image_list from experiment
image_with_links_list, predicted_links_list, possible_links = create_image_with_possible_links_list(experiment)

# set relevant parameters
if not os.path.isfile(os.path.join(_model_folder, "settings.json")):
    print("Error: no settings.json found in model folder.")
    exit(1)
with open(os.path.join(_model_folder, "settings.json")) as file_handle:
    json_contents = json.load(file_handle)
    if json_contents["type"] != "links":
        print("Error: model at " + _model_folder + " is made for working with " + str(json_contents["type"]) + ", not links")
        exit(1)
    time_window = json_contents["time_window"]
<<<<<<< HEAD
    patch_shape_zyx = json_contents["patch_shape_zyx"]

    scaling = json_contents["platt_scaling"]
    intercept = json_contents["platt_intercept"]
    intercept = np.log10(np.exp(intercept))
=======
    if "patch_shape_xyz" in json_contents:
        patch_shape_xyz = json_contents["patch_shape_xyz"]
        patch_shape_zyx = [patch_shape_xyz[2], patch_shape_xyz[1], patch_shape_xyz[0]]
    else:
        patch_shape_zyx = json_contents["patch_shape_zyx"]  # Seems like some versions of OrganoidTracker use this
>>>>>>> 51a305aa

# load models
print("Loading model...")
model = tf.keras.models.load_model(_model_folder)
if not os.path.isfile(os.path.join(_model_folder, "settings.json")):
    print("Error: no settings.json found in model folder.")
    exit(1)


print("start predicting...")
all_positions = PositionCollection()

prediction_dataset_all = prediction_data_creator(image_with_links_list, time_window, patch_shape_zyx)
predictions_all = model.predict(prediction_dataset_all)

number_of_links_done = 0

for i in range(len(image_with_links_list)):
    print("predict image {}/{}".format(i, len(image_with_links_list)))

    set_size = len(predicted_links_list[i])

    # create dataset and predict
    predictions = predictions_all[number_of_links_done : (number_of_links_done+set_size)]
    number_of_links_done = number_of_links_done + set_size

    #predictions = model.predict(prediction_dataset)
    predicted_links = predicted_links_list[i]

    for predicted_link, prediction in zip(predicted_links, predictions):
        eps = 10 ** -10
        likelihood = intercept+scaling*float(np.log10(prediction+eps)-np.log10(1-prediction+eps))
        scaled_prediction = (10**likelihood)/(1+10**likelihood)

        #experiment.link_data.set_link_data(predicted_link[0], predicted_link[1], data_name="link_probability",
                                         #  value=float(scaled_prediction))
        experiment.link_data.set_link_data(predicted_link[0], predicted_link[1], data_name="link_probability",
                                           value=float(scaled_prediction))
        experiment.link_data.set_link_data(predicted_link[0], predicted_link[1], data_name="link_penalty",
                                           value=float(-likelihood))

# If predictions replace existing data, record overlap. Useful for evaluation purposes.
if experiment.links is not None:
    for link in experiment.links.find_all_links():
        experiment.link_data.set_link_data(link[0], link[1], data_name="present_in_original",
                                           value=True)

print("Saving file...")
experiment.links = possible_links
io.save_data_to_json(experiment, _output_file)<|MERGE_RESOLUTION|>--- conflicted
+++ resolved
@@ -92,19 +92,14 @@
         print("Error: model at " + _model_folder + " is made for working with " + str(json_contents["type"]) + ", not links")
         exit(1)
     time_window = json_contents["time_window"]
-<<<<<<< HEAD
-    patch_shape_zyx = json_contents["patch_shape_zyx"]
-
-    scaling = json_contents["platt_scaling"]
-    intercept = json_contents["platt_intercept"]
-    intercept = np.log10(np.exp(intercept))
-=======
     if "patch_shape_xyz" in json_contents:
         patch_shape_xyz = json_contents["patch_shape_xyz"]
         patch_shape_zyx = [patch_shape_xyz[2], patch_shape_xyz[1], patch_shape_xyz[0]]
     else:
         patch_shape_zyx = json_contents["patch_shape_zyx"]  # Seems like some versions of OrganoidTracker use this
->>>>>>> 51a305aa
+    scaling = json_contents["platt_scaling"]
+    intercept = json_contents["platt_intercept"]
+    intercept = np.log10(np.exp(intercept))
 
 # load models
 print("Loading model...")
