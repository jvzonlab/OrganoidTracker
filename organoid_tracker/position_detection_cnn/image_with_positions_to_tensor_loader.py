"""" Loads images and positions into tensors and can write these tensors into TFR files"""
import os
from typing import Tuple, List

import numpy
import tensorflow as tf
import numpy as np
from functools import partial
from organoid_tracker.position_detection_cnn.training_data_creator import _ImageWithPositions


_CROP_PADDING_XYZ = numpy.array([10, 10, 1])


def load_images_with_positions(i, image_with_positions_list: List[_ImageWithPositions], time_window=(0, 0), crop=True):

    image_with_positions = image_with_positions_list[i]

    # Image is zyxt, label is zyx
    image = image_with_positions.load_image_time_stack(time_window)

    if crop:
        # Find coords to crop to
        coords = image_with_positions.xyz_positions
        min_coords_xyz = np.amin(coords, axis=0) - _CROP_PADDING_XYZ
        max_coords_xyz = np.amax(coords, axis=0) + _CROP_PADDING_XYZ
        min_coords_xyz = np.clip(min_coords_xyz, [0, 0, 0], [image.shape[2], image.shape[1], image.shape[0]])
        max_coords_xyz = np.clip(max_coords_xyz, [0, 0, 0], [image.shape[2], image.shape[1], image.shape[0]])

        # Crop in x and y. We make a copy of the crop to save memory: if you make a crop in numpy, it is just a
        # reference to the original array. So the original array, which may be large, is kept in memory. To avoid
        # that, we copy the small crop, which forces numpy to allocate a new, smaller array, and allows it to delete
        # the original, large array. This was necessary to be able to train on 2048 by 2048 images with 16 GB of RAM.
        image = image[:, min_coords_xyz[1]:max_coords_xyz[1], min_coords_xyz[0]:max_coords_xyz[0]].copy()

<<<<<<< HEAD
        # Create labels (for the crop only)
        label = image_with_positions.create_labels(image_offset_zyx=(0, min_coords_xyz[1], min_coords_xyz[0]), image_size_zyx=image.shape[0:3])

        # Zero out in z (we don't crop, to preserve z-coord for CoordConv)
        if min_coords_xyz[2] > 1:
            image[0:min_coords_xyz[2] - 1].fill(0)
        if max_coords_xyz[2] < image.shape[0] - 2:
            image[max_coords_xyz[2] + 1:].fill(0)
    else:
        label = image_with_positions.create_labels(image_size_zyx=image.shape[0:3])
=======
        # Crop in x and y
        image = image[:, min_coords[1]:max_coords[1]+1, min_coords[0]:max_coords[0]+1]
        label = label[:, min_coords[1]:max_coords[1]+1, min_coords[0]:max_coords[0]+1]

        # Zero out in z (we don't crop, to preserve z-coord for CoordConv)
        #if min_coords[2] > 1:
            #image[0:min_coords[2] - 1].fill(0)
        if max_coords[2] < image.shape[0] - 2:
            image[max_coords[2] + 1:].fill(0)
>>>>>>> ebecd09a

    return image, label


def load_images(i, image_with_positions_list: List[_ImageWithPositions], time_window=(0, 0)):
    image_with_positions = image_with_positions_list[i]

    image = image_with_positions.load_image_time_stack(time_window)

    return image


def tf_load_images(i, image_with_positions_list: List[_ImageWithPositions], time_window=[0, 0]):
    image = tf.py_function(
        partial(load_images, image_with_positions_list=image_with_positions_list,
                time_window=time_window), [i],
        tf.float32)

    return image


def tf_load_images_with_positions(i, image_with_positions_list: List[_ImageWithPositions], time_window=(0, 0), crop=True):
    image, label = tf.py_function(
        partial(load_images_with_positions, image_with_positions_list=image_with_positions_list,
                time_window=time_window, crop=crop), [i],
        (tf.float32, tf.float32))
    # add channel dimension to labels
    label = tf.expand_dims(label, axis=-1)

    return image, label


def dataset_writer(image_with_positions_list: List[_ImageWithPositions], time_window: Tuple[int, int], shards=10):
    dataset = tf.data.Dataset.range(len(image_with_positions_list))

    # load and serialize data
    dataset = dataset.map(partial(tf_load_images_with_positions, image_with_positions_list=image_with_positions_list,
                                  time_window=time_window), num_parallel_calls=8)
    #dataset = dataset.map(blur_labels)

    dataset_image = dataset.map(serialize_data_image)
    dataset_label = dataset.map(serialize_data_label)

    # will contain the filenames
    image_files = []
    label_files = []

    folder = "/TFR_folder"
    if not os.path.exists(folder):
        os.mkdir(folder)

    # split data into multiple TFR files, so they can be accessed more efficiently
    for i in range(shards):
        dataset_image_shard = dataset_image.shard(shards, i)
        file_name = folder + "/images{0}".format(i + 1) + '.tfrecord'
        image_files.append(file_name)
        writer = tf.data.experimental.TFRecordWriter(file_name)
        writer.write(dataset_image_shard)

        print('TFR image file {}/{}'.format(i + 1, shards))

        dataset_label_shard = dataset_label.shard(shards, i)
        file_name = folder + "/labels{0}".format(i + 1) + '.tfrecord'
        label_files.append(file_name)
        writer = tf.data.experimental.TFRecordWriter(file_name)
        writer.write(dataset_label_shard)

        print('TFR labels file {}/{}'.format(i + 1, shards))

    return image_files, label_files


def serialize_data_image(image, label):
    return tf.io.serialize_tensor(image, name='image')


def serialize_data_label(image, label):
    return tf.io.serialize_tensor(label, name='label')<|MERGE_RESOLUTION|>--- conflicted
+++ resolved
@@ -1,15 +1,10 @@
 """" Loads images and positions into tensors and can write these tensors into TFR files"""
 import os
 from typing import Tuple, List
-
-import numpy
 import tensorflow as tf
 import numpy as np
 from functools import partial
 from organoid_tracker.position_detection_cnn.training_data_creator import _ImageWithPositions
-
-
-_CROP_PADDING_XYZ = numpy.array([10, 10, 1])
 
 
 def load_images_with_positions(i, image_with_positions_list: List[_ImageWithPositions], time_window=(0, 0), crop=True):
@@ -18,33 +13,13 @@
 
     # Image is zyxt, label is zyx
     image = image_with_positions.load_image_time_stack(time_window)
+    label = image_with_positions.create_labels(image.shape[0:3])
 
     if crop:
-        # Find coords to crop to
         coords = image_with_positions.xyz_positions
-        min_coords_xyz = np.amin(coords, axis=0) - _CROP_PADDING_XYZ
-        max_coords_xyz = np.amax(coords, axis=0) + _CROP_PADDING_XYZ
-        min_coords_xyz = np.clip(min_coords_xyz, [0, 0, 0], [image.shape[2], image.shape[1], image.shape[0]])
-        max_coords_xyz = np.clip(max_coords_xyz, [0, 0, 0], [image.shape[2], image.shape[1], image.shape[0]])
+        min_coords = np.amin(coords, axis=0)  # Becomes [x, y, z]
+        max_coords = np.amax(coords, axis=0)
 
-        # Crop in x and y. We make a copy of the crop to save memory: if you make a crop in numpy, it is just a
-        # reference to the original array. So the original array, which may be large, is kept in memory. To avoid
-        # that, we copy the small crop, which forces numpy to allocate a new, smaller array, and allows it to delete
-        # the original, large array. This was necessary to be able to train on 2048 by 2048 images with 16 GB of RAM.
-        image = image[:, min_coords_xyz[1]:max_coords_xyz[1], min_coords_xyz[0]:max_coords_xyz[0]].copy()
-
-<<<<<<< HEAD
-        # Create labels (for the crop only)
-        label = image_with_positions.create_labels(image_offset_zyx=(0, min_coords_xyz[1], min_coords_xyz[0]), image_size_zyx=image.shape[0:3])
-
-        # Zero out in z (we don't crop, to preserve z-coord for CoordConv)
-        if min_coords_xyz[2] > 1:
-            image[0:min_coords_xyz[2] - 1].fill(0)
-        if max_coords_xyz[2] < image.shape[0] - 2:
-            image[max_coords_xyz[2] + 1:].fill(0)
-    else:
-        label = image_with_positions.create_labels(image_size_zyx=image.shape[0:3])
-=======
         # Crop in x and y
         image = image[:, min_coords[1]:max_coords[1]+1, min_coords[0]:max_coords[0]+1]
         label = label[:, min_coords[1]:max_coords[1]+1, min_coords[0]:max_coords[0]+1]
@@ -54,7 +29,6 @@
             #image[0:min_coords[2] - 1].fill(0)
         if max_coords[2] < image.shape[0] - 2:
             image[max_coords[2] + 1:].fill(0)
->>>>>>> ebecd09a
 
     return image, label
 
