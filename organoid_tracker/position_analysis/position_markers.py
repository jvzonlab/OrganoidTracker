--- conflicted
+++ resolved
@@ -60,64 +60,6 @@
 
 
 def get_normalized_intensity(experiment: Experiment, position: Position) -> Optional[float]:
-<<<<<<< HEAD
-    """Gets the normalized intensity of the position."""
-    position_data = experiment.position_data
-    global_data = experiment.global_data
-
-    intensity = position_data.get_position_data(position, "intensity")
-    background = global_data.get_data("intensity_background_per_pixel")
-    multiplier = global_data.get_data("intensity_multiplier")
-    volume = position_data.get_position_data(position, "intensity_volume")
-    if volume is None or multiplier is None:
-        return intensity
-    return (intensity - background * volume) * multiplier
-
-
-def perform_intensity_normalization(experiment: Experiment, *, background_correction: bool = True):
-    """Gets the average intensity of all positions in the experiment.
-    Returns None if there are no intensity recorded."""
-    intensities = list()
-    volumes = list()
-
-    position_data = experiment.position_data
-    for position, intensity in position_data.find_all_positions_with_data("intensity"):
-        volume = position_data.get_position_data(position, "intensity_volume")
-        if volume is None and background_correction:
-            continue
-
-        intensities.append(intensity)
-        volumes.append(volume)
-
-    if len(intensities) == 0:
-        return
-
-    intensities = numpy.array(intensities, dtype=numpy.float32)
-    volumes = numpy.array(volumes, dtype=numpy.float32)
-
-    if background_correction:
-        # Assume the lowest signal consists of only background
-        lowest_intensity_index = numpy.argmin(intensities / volumes)
-        background_per_px = float(intensities[lowest_intensity_index] / volumes[lowest_intensity_index])
-
-        # Subtract this background
-        intensities -= volumes * background_per_px
-        experiment.global_data.set_data("intensity_background_per_pixel", background_per_px)
-    else:
-        experiment.global_data.set_data("intensity_background_per_pixel", 0)
-
-    # Now normalize the mean to 100
-    median = numpy.median(intensities)
-    normalization_factor = float(100 / median)
-
-    experiment.global_data.set_data("intensity_multiplier", normalization_factor)
-
-
-def remove_intensity_normalization(experiment: Experiment):
-    """Removes the normalization set by perform_intensity_normalization."""
-    experiment.global_data.set_data("intensity_background_per_pixel", None)
-    experiment.global_data.set_data("intensity_multiplier", None)
-=======
     """@deprecated Old method, please use intensity_calculator.get_normalized_intensity instead."""
     from . import intensity_calculator
     return intensity_calculator.get_normalized_intensity(experiment, position)
@@ -136,5 +78,4 @@
 
     # Always make sure that this one is returned, this flag is present by default
     if not returned_uncertain_marker:
-        yield UNCERTAIN_MARKER
->>>>>>> 51a305aa
+        yield UNCERTAIN_MARKER