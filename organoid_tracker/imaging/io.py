"""Classes for expressing the positions of positions"""
import json
import os
import warnings
from json import JSONEncoder
from pathlib import Path
from typing import List, Dict, Any, Iterable, Optional

import numpy

from organoid_tracker.core import shape, TimePoint, UserError, Color
from organoid_tracker.core.beacon_collection import BeaconCollection
from organoid_tracker.core.connections import Connections
from organoid_tracker.core.experiment import Experiment
from organoid_tracker.core.global_data import GlobalData
<<<<<<< HEAD
from organoid_tracker.core.image_filters import ImageFilter, ImageFilters
from organoid_tracker.core.image_loader import ImageChannel
=======
>>>>>>> 4ba340df
from organoid_tracker.core.images import ImageOffsets
from organoid_tracker.core.link_data import LinkData
from organoid_tracker.core.links import Links
from organoid_tracker.core.position_collection import PositionCollection
from organoid_tracker.core.position import Position
from organoid_tracker.core.position_data import PositionData
from organoid_tracker.core.spline import SplineCollection, Spline
from organoid_tracker.core.resolution import ImageResolution
from organoid_tracker.core.score import ScoredFamily, Score, Family
from organoid_tracker.core.warning_limits import WarningLimits
from organoid_tracker.image_loading.builtin_image_filters import ThresholdFilter, GaussianBlurFilter, \
    MultiplyPixelsFilter, InterpolatedMinMaxFilter, IntensityPoint
from organoid_tracker.linking_analysis import linking_markers

FILE_EXTENSION = "aut"
SUPPORTED_IMPORT_FILES = [
        (FILE_EXTENSION.upper() + " file", "*." + FILE_EXTENSION),
        ("Detection or linking files", "*.json"),
        ("Cell tracking challenge files", "*.txt"),
        ("TrackMate file", "*.xml"),
        ("Guizela's tracking files", "track_00000.p")]

def load_positions_and_shapes_from_json(experiment: Experiment, json_file_name: str,
                                        min_time_point: int = 0, max_time_point: int = 5000):
    """Loads a JSON file that contains position positions, with or without shape information."""
    with open(json_file_name) as handle:
        time_points = json.load(handle)
        _parse_shape_format(experiment, time_points, min_time_point, max_time_point)


def _load_guizela_data_file(experiment: Experiment, file_name: str, min_time_point: int, max_time_point: int):
    """Starting from a random *.p file in a directory, this loads all data according to Guizela's format from that
    directory."""
    from organoid_tracker.guizela_tracker_compatibility import guizela_data_importer
    guizela_data_importer.add_data_to_experiment(experiment, os.path.dirname(file_name), min_time_point, max_time_point)


def _load_cell_tracking_challenge_file(experiment: Experiment, file_name: str, min_time_point: int, max_time_point: int):
    from organoid_tracker.imaging import ctc_io
    ctc_io.load_data_file(file_name, min_time_point, max_time_point, experiment=experiment)


def _load_trackmate_file(experiment: Experiment, file_name: str, min_time_point: int, max_time_point: int):
    from organoid_tracker.imaging import trackmate_io
    trackmate_io.load_data_file(file_name, min_time_point, max_time_point, experiment=experiment)


def load_data_file(file_name: str, min_time_point: int = 0, max_time_point: int = 5000, *,
                   experiment: Optional[Experiment] = None) -> Experiment:
    """Loads some kind of data file. This should support all data formats of our research group. Raises ValueError if
    the file fails to load. All data is dumped into the given experiment object."""
    if experiment is None:
        experiment = Experiment()

    if file_name.lower().endswith("." + FILE_EXTENSION) or file_name.lower().endswith(".json"):
        _load_json_data_file(experiment, file_name, min_time_point, max_time_point)
        return experiment
    elif file_name.lower().endswith(".p"):
        _load_guizela_data_file(experiment, file_name, min_time_point, max_time_point)
        return experiment
    elif file_name.lower().endswith(".txt"):
        _load_cell_tracking_challenge_file(experiment, file_name, min_time_point, max_time_point)
        return experiment
    elif file_name.lower().endswith(".xml"):
        _load_trackmate_file(experiment, file_name, min_time_point, max_time_point)
        return experiment
    else:
        raise ValueError(f"Cannot load data from file \"{file_name}\": it is of an unknown format")


def _load_json_data_file(experiment: Experiment, file_name: str, min_time_point: int, max_time_point: int):
    """Loads any kind of JSON file."""
    with open(file_name) as handle:
        data = json.load(handle, object_hook=_my_decoder)

        if "version" not in data and "family_scores" not in data:
            # We don't have a general data file, but a specialized one
            if "directed" in data:
                # File is a linking result file
                _parse_links_format(experiment, data, min_time_point, max_time_point)
            else:  # file is a position/shape file
                _parse_shape_format(experiment, data, min_time_point, max_time_point)
            return experiment

        if data.get("version", "v1") != "v1":
            raise ValueError("Unknown data version", "This program is not able to load data of version "
                             + str(data["version"]) + ".")

        # We have a valid data file
        # Let the experiment overwrite this file upon the next save
        experiment.last_save_file = file_name

        if "name" in data:
            is_automatic = bool(data.get("name_is_automatic"))
            experiment.name.set_name(data["name"], is_automatic=is_automatic)

        if "shapes" in data:
            # Deprecated, nowadays stored in "positions"
            _parse_shape_format(experiment, data["shapes"], min_time_point, max_time_point)
        elif "positions" in data:
            _parse_shape_format(experiment, data["positions"], min_time_point, max_time_point)

        if "data_axes" in data:
            _parse_splines_format(experiment, data["data_axes"], min_time_point, max_time_point)

        if "data_axes_meta" in data:
            _parse_splines_meta_format(experiment, data["data_axes_meta"])

        if "beacons" in data:
            _parse_beacons_format(experiment, data["beacons"], min_time_point, max_time_point)

        if "connections" in data:
            _parse_connections_format(experiment, data["connections"], min_time_point, max_time_point)

        if "family_scores" in data:
            experiment.scores.add_scored_families(data["family_scores"])

        if "warning_limits" in data:
            experiment.warning_limits = WarningLimits(**data["warning_limits"])

        if "links" in data:
            _parse_links_format(experiment, data["links"], min_time_point, max_time_point)
        elif "links_scratch" in data:  # Deprecated, was used back when experiments could hold multiple linking sets
            _parse_links_format(experiment, data["links_scratch"], min_time_point, max_time_point)
        elif "links_baseline" in data:  # Deprecated, was used back when experiments could hold multiple linking sets
            _parse_links_format(experiment, data["links_baseline"], min_time_point, max_time_point)

        if "image_resolution" in data:
            x_res = data["image_resolution"]["x_um"]
            y_res = data["image_resolution"]["y_um"]
            z_res = data["image_resolution"]["z_um"]
            t_res = data["image_resolution"]["t_m"]
            experiment.images.set_resolution(ImageResolution(x_res, y_res, z_res, t_res))

        if "image_offsets" in data:
            experiment.images.offsets = ImageOffsets(data["image_offsets"])

        if "image_filters" in data:
            experiment.images.filters = _parse_image_filters(data["image_filters"])

        if "color" in data:
            color = data["color"]
            experiment.color = Color.from_rgb_floats(color[0], color[1], color[2])

        if "other_data" in data:
            experiment.global_data = GlobalData(data["other_data"])


def _parse_shape_format(experiment: Experiment, json_structure: Dict[str, List], min_time_point: int, max_time_point: int):
    positions = experiment.positions
    position_data = experiment.position_data

    for time_point_number, raw_positions in json_structure.items():
        time_point_number = int(time_point_number)  # str -> int
        if time_point_number < min_time_point or time_point_number > max_time_point:
            continue

        for raw_position in raw_positions:
            position = Position(*raw_position[0:3], time_point_number=time_point_number)
            position_shape = shape.from_list(raw_position[3:])
            positions.add(position)
            if not position_shape.is_unknown():
                linking_markers.set_shape(position_data, position, position_shape)


def _parse_links_format(experiment: Experiment, links_json: Dict[str, Any], min_time_point: int, max_time_point: int):
    """Parses a node_link_graph and adds all links and positions to the experiment."""
    links = experiment.links
    position_data = experiment.position_data
    link_data = experiment.link_data
    _add_d3_data(links, link_data, position_data, links_json, min_time_point, max_time_point)
    positions = experiment.positions
    for position in links.find_all_positions():
        positions.add(position)


def _parse_splines_format(experiment: Experiment, splines_data: List[Dict], min_time_point: int, max_time_point: int):
    for spline_json in splines_data:
        time_point_number = spline_json["_time_point_number"]
        if time_point_number < min_time_point or time_point_number > max_time_point:
            continue
        spline = Spline()
        points_x = spline_json["x_list"]
        points_y = spline_json["y_list"]
        z = spline_json["z"]
        for i in range(len(points_x)):
            spline.add_point(points_x[i], points_y[i], z)
        spline.set_offset(spline_json["offset"])
        spline_id = int(spline_json["id"]) if "id" in spline_json else None
        experiment.splines.add_spline(TimePoint(time_point_number), spline, spline_id)


def _parse_splines_meta_format(experiment: Experiment, axes_meta: Dict[str, object]):
    """Currently parses the type of each axis that was drawn."""
    for key, value in axes_meta.items():
        if key == "reference_time_point_number" and isinstance(value, int):
            experiment.splines.reference_time_point(TimePoint(value))
            continue

        try:
            spline_id = int(key)
        except ValueError:
            continue  # Ignore unknown keys
        else:
            # Currently, the only supported keys are "marker" and "is_axis"
            if isinstance(value, dict) and "marker" in value and "is_axis" in value:
                marker = str(value["marker"])
                is_axis = bool(value["is_axis"])
                experiment.splines.set_marker_name(spline_id, marker, is_axis)


def _parse_beacons_format(experiment: Experiment, beacons_data: Dict[str, List], min_time_point: int, max_time_point: int):
    """Expects a dict: `{"1": [...], "2": [...]}`. Keys are time points, values are lists with [x,y,z] positions:
    `[[2,4,7], [4,5.3,3], ...]`."""
    for time_point_str, beacons_list in beacons_data.items():
        time_point_number = int(time_point_str)
        if time_point_number < min_time_point or time_point_number > max_time_point:
            continue
        for beacon_values in beacons_list:
            experiment.beacons.add(Position(*beacon_values, time_point_number=time_point_number))


def _parse_connections_format(experiment: Experiment, connections_data: Dict[str, List[List[Position]]],
                              min_time_point: int, max_time_point: int):
    """Adds all connections from the serialized format to the Connections object."""
    connections = experiment.connections
    for time_point_str, connections_list in connections_data.items():
        time_point_number = int(time_point_str)
        if time_point_number < min_time_point or time_point_number > max_time_point:
            continue

        for connection in connections_list:
            position1 = connection[0]
            position2 = connection[1]

            connections.add_connection(position1.with_time_point_number(time_point_number),
                                       position2.with_time_point_number(time_point_number))


def _parse_image_filters(data: Dict[str, Any]) -> ImageFilters:
    filters = ImageFilters()
    for key, filters_dict in data.items():
        channel_index = int(key.replace("channel_", ""))
        channel = ImageChannel(index_zero=channel_index)

        for filter_dict in filters_dict:
            if filter_dict["type"] == "threshold":
                filters.add_filter(channel, ThresholdFilter(filter_dict["min"]))
            elif filter_dict["type"] == "gaussian":
                filters.add_filter(channel, GaussianBlurFilter(filter_dict["radius"]))
            elif filter_dict["type"] == "multiply":
                filters.add_filter(channel, MultiplyPixelsFilter(filter_dict["factor"]))
            elif filter_dict["type"] == "interpolated_min_max":
                points = dict()
                for point_dict in filter_dict["points"]:
                    points[IntensityPoint(time_point=TimePoint(point_dict["t"]), z=point_dict["z"])]\
                        = point_dict["min"], point_dict["max"]
                filters.add_filter(channel, InterpolatedMinMaxFilter(points))
            else:
                raise ValueError("Unknown image filter: " + filter_dict["type"])
    return filters


def _add_d3_data(links: Links, link_data: LinkData, position_data: PositionData, links_json: Dict, min_time_point: int = -100000, max_time_point: int = 100000):
    """Adds data in the D3.js node-link format. Used for deserialization."""

    # Add position data
    for node in links_json["nodes"]:
        if len(node.keys()) == 1:
            # No extra data found
            continue
        position = node["id"]
        for data_key, data_value in node.items():
            if data_key == "id":
                continue

            position_data.set_position_data(position, data_key, data_value)

    # Add links (and link and lineage data)
    for link in links_json["links"]:
        source: Position = link["source"]
        target: Position = link["target"]
        if source.time_point_number() < min_time_point or target.time_point_number() < min_time_point \
            or source.time_point_number() > max_time_point or target.time_point_number() > max_time_point:
            continue  # Ignore time points out of range
        links.add_link(source, target)

        # Now that we have a link, we can add link and lineage data
        for data_key, data_value in link.items():
            if data_key.startswith("__lineage_"):
                # Lineage metadata, store it
                links.set_lineage_data(links.get_track(source), data_key[len("__lineage_"):], data_value)
            elif data_key != "source" and data_key != "target":
                # Link metadata, store it
                link_data.set_link_data(source, target, data_key, data_value)


class _MyEncoder(JSONEncoder):
    def default(self, o):
        if isinstance(o, Position):
            if o.time_point_number() is None:
                return {"x": o.x, "y": o.y, "z": o.z}
            return {"x": o.x, "y": o.y, "z": o.z, "_time_point_number": o.time_point_number()}
        if isinstance(o, Score):
            return o.__dict__

        if isinstance(o, ScoredFamily):
            daughters = list(o.family.daughters)
            return {
                "scores": o.score.dict(),
                "mother": o.family.mother,
                "daughter1": daughters[0],
                "daughter2": daughters[1]
            }

        if isinstance(o, numpy.int32):
            return numpy.asscalar(o)

        return JSONEncoder.default(self, o)


def _my_decoder(json_object):
    if 'x' in json_object and 'y' in json_object and 'z' in json_object:
        if '_time_point_number' in json_object:
            return Position(json_object['x'], json_object['y'], json_object['z'],
                            time_point_number=json_object['_time_point_number'])
        else:
            return Position(json_object['x'], json_object['y'], json_object['z'])
    if 'scores' in json_object and 'mother' in json_object and 'daughter1' in json_object:
        mother = json_object["mother"]
        daughter1 = json_object["daughter1"]
        daughter2 = json_object["daughter2"]
        family = Family(mother, daughter1, daughter2)
        score = Score(**json_object["scores"])
        return ScoredFamily(family, score)
    return json_object


def _links_to_d3_data(links: Links, positions: Iterable[Position], position_data: PositionData, link_data: LinkData) -> Dict:
    """Return data in D3.js node-link format that is suitable for JSON serialization
    and use in Javascript documents."""
    links.sort_tracks_by_x()  # Make sure tracks are always saved in the correct order

    nodes = list()

    # Save nodes and store extra data
    for position in positions:
        node = {
            "id": position
        }
        for data_name, data_value in position_data.find_all_data_of_position(position):
            if data_name == "shape":
                continue  # For historical reasons, shape information is stored in the "positions" array
            node[data_name] = data_value
        nodes.append(node)

    # Save edges
    lineage_starting_positions = {track.find_first_position() for track in links.find_starting_tracks()}
    edges = list()
    for source, target in links.find_all_links():
        edge = {
            "source": source,
            "target": target
        }
        if source in lineage_starting_positions:
            # Start of a lineage, so add lineage data
            for data_name, data_value in links.find_all_data_of_lineage(links.get_track(source)):
                edge["__lineage_" + data_name] = data_value
        for data_name, data_value in link_data.find_all_data_of_link(source, target):
            edge[data_name] = data_value
        edges.append(edge)

    return {
        "directed": False,
        "multigraph": False,
        "graph": dict(),
        "nodes": nodes,
        "links": edges
    }


def save_positions_to_json(experiment: Experiment, json_file_name: str):
    """Saves a list of positions (pixel coordinate) to disk. Because the offset of the images is not saved, the offset
    is added to all positions. This method is mainly intended to export training data for neural networks, so it will
    ignore dead cells."""
    data_structure = _encode_image_positions(experiment)

    _create_parent_directories(json_file_name)

    json_file_name_old = json_file_name + ".OLD"
    if os.path.exists(json_file_name):
        os.rename(json_file_name, json_file_name_old)
    with open(json_file_name, 'w') as handle:
        json.dump(data_structure, handle, cls=_MyEncoder)
    if os.path.exists(json_file_name_old):
        os.remove(json_file_name_old)


def _encode_image_positions(experiment: Experiment):
    positions = experiment.positions
    offsets = experiment.images.offsets
    position_data = experiment.position_data

    data_structure = {}
    for time_point in positions.time_points():
        offset = offsets.of_time_point(time_point)
        encoded_positions = []
        for position in positions.of_time_point(time_point):
            if linking_markers.is_live(position_data, position):
                encoded_positions.append([position.x - offset.x, position.y - offset.y, position.z - offset.z])

        data_structure[str(time_point.time_point_number())] = encoded_positions
    return data_structure


def _encode_beacons(beacons: BeaconCollection):
    data_structure = {}
    for time_point in beacons.time_points():
        encoded_positions = []
        for position in beacons.of_time_point(time_point):
            encoded_positions.append([position.x, position.y, position.z])

        data_structure[str(time_point.time_point_number())] = encoded_positions
    return data_structure


def _encode_positions_and_shapes(positions: PositionCollection, shapes: PositionData):
    data_structure = {}
    for time_point in positions.time_points():
        encoded_positions = []
        for position in positions.of_time_point(time_point):
            shape = linking_markers.get_shape(shapes, position)
            encoded_positions.append([position.x, position.y, position.z] + shape.to_list())

        data_structure[str(time_point.time_point_number())] = encoded_positions
    return data_structure


def _encode_data_axes_to_json(data_axes: SplineCollection) -> List[Dict]:
    json_list = list()
    for spline_id, time_point, spline in data_axes.all_splines():
        points_x, points_y = spline.get_points_2d()
        json_object = {
            "_time_point_number": time_point.time_point_number(),
            "x_list": points_x,
            "y_list": points_y,
            "z": spline.get_z(),
            "offset": spline.get_offset(),
            "id": spline_id
        }
        json_list.append(json_object)
    return json_list


def _encode_data_axes_meta_to_json(splines: SplineCollection) -> Dict[str, Dict[str, str]]:
    json_dict = {}
    reference_time_point = splines.reference_time_point()
    if reference_time_point is not None:
        json_dict["reference_time_point_number"] = reference_time_point.time_point_number()
    for spline_id, marker_name in splines.get_marker_names():
        json_dict[str(spline_id)] = {"marker": marker_name, "is_axis": splines.is_axis(spline_id)}
    return json_dict


def _encode_connections_to_json(connections: Connections) -> Dict[str, List[List[Position]]]:
    connections_dict = dict()
    for time_point in connections.time_points():
        connections_json = list()
        for position1, position2 in connections.of_time_point(time_point):
            connections_json.append([position1.with_time_point(None), position2.with_time_point(None)])
        connections_dict[str(time_point.time_point_number())] = connections_json
    return connections_dict


def _encode_image_filters_to_json(filters: ImageFilters) -> Dict[str, Any]:
    result_dict = dict()
    for image_channel, filters_of_channel in filters.items():
        filter_dicts = list()
        for filter in filters_of_channel:
            if isinstance(filter, ThresholdFilter):
                filter_dicts.append({
                    "type": "threshold",
                    "min": filter.noise_limit
                })
            elif isinstance(filter, GaussianBlurFilter):
                filter_dicts.append({
                    "type": "gaussian",
                    "radius_px": filter.blur_radius
                })
            elif isinstance(filter, MultiplyPixelsFilter):
                filter_dicts.append({
                    "type": "multiply",
                    "factor": filter.factor
                })
            elif isinstance(filter, InterpolatedMinMaxFilter):
                filter_dicts.append({
                    "type": "interpolated_min_max",
                    "points": [{"min": values[0], "max": values[1], "t": point.time_point.time_point_number(), "z": point.z}
                               for point, values in filter.points.items()]
                })
            else:
                warnings.warn("Unknown filter: " + str(filter.get_name()))
        result_dict[f"channel_{image_channel.index_zero}"] = filter_dicts
    return result_dict


def save_data_to_json(experiment: Experiment, json_file_name: str):
    """Saves positions, shapes, scores and links to a JSON file. The file should end with the extension FILE_EXTENSION.
    """
    # Record where file has been saved to
    experiment.last_save_file = json_file_name

    save_data = {"version": "v1"}

    if experiment.positions.has_positions():
        save_data["positions"] = _encode_positions_and_shapes(experiment.positions, experiment.position_data)

    # Save name
    if experiment.name.has_name():
        save_data["name"] = str(experiment.name)
        save_data["name_is_automatic"] = experiment.name.is_automatic()

    # Save links
    if experiment.links.has_links() or experiment.position_data.has_position_data():
        save_data["links"] = _links_to_d3_data(experiment.links, experiment.positions, experiment.position_data,
                                               experiment.link_data)

    # Save scores of families
    scored_families = list(experiment.scores.all_scored_families())
    if len(scored_families) > 0:
        save_data["family_scores"] = scored_families

    # Save data axes
    if experiment.splines.has_splines():
        save_data["data_axes"] = _encode_data_axes_to_json(experiment.splines)
        save_data["data_axes_meta"] = _encode_data_axes_meta_to_json(experiment.splines)

    # Save beacons
    if experiment.beacons.has_beacons():
        save_data["beacons"] = _encode_beacons(experiment.beacons)

    # Save warning limits
    if experiment.links.has_links():
        save_data["warning_limits"] = experiment.warning_limits.to_dict()

    # Save connections
    if experiment.connections.has_connections():
        save_data["connections"] = _encode_connections_to_json(experiment.connections)

    # Save image resolution
    try:
        resolution = experiment.images.resolution()
        save_data["image_resolution"] = {"x_um": resolution.pixel_size_zyx_um[2],
                                         "y_um": resolution.pixel_size_zyx_um[1],
                                         "z_um": resolution.pixel_size_zyx_um[0],
                                         "t_m": resolution.time_point_interval_m}
    except UserError:
        pass

    # Save image offsets
    save_data["image_offsets"] = experiment.images.offsets.to_list()

    # Save image filters
    if experiment.images.filters.has_filters():
        save_data["image_filters"] = _encode_image_filters_to_json(experiment.images.filters)

    # Save color
    save_data["color"] = list(experiment.color.to_rgb_floats())

    # Save other global data
    if experiment.global_data.has_global_data():
        save_data["other_data"] = experiment.global_data.get_all_data()

    _create_parent_directories(json_file_name)
    json_file_name_old = json_file_name + ".OLD"
    if os.path.exists(json_file_name):
        os.rename(json_file_name, json_file_name_old)
    with open(json_file_name, 'w') as handle:
        json.dump(save_data, handle, cls=_MyEncoder)
    if os.path.exists(json_file_name_old):
        os.remove(json_file_name_old)


def _create_parent_directories(file_name: str):
    Path(file_name).parent.mkdir(parents=True, exist_ok=True)<|MERGE_RESOLUTION|>--- conflicted
+++ resolved
@@ -1,7 +1,6 @@
 """Classes for expressing the positions of positions"""
 import json
 import os
-import warnings
 from json import JSONEncoder
 from pathlib import Path
 from typing import List, Dict, Any, Iterable, Optional
@@ -13,11 +12,6 @@
 from organoid_tracker.core.connections import Connections
 from organoid_tracker.core.experiment import Experiment
 from organoid_tracker.core.global_data import GlobalData
-<<<<<<< HEAD
-from organoid_tracker.core.image_filters import ImageFilter, ImageFilters
-from organoid_tracker.core.image_loader import ImageChannel
-=======
->>>>>>> 4ba340df
 from organoid_tracker.core.images import ImageOffsets
 from organoid_tracker.core.link_data import LinkData
 from organoid_tracker.core.links import Links
@@ -28,8 +22,6 @@
 from organoid_tracker.core.resolution import ImageResolution
 from organoid_tracker.core.score import ScoredFamily, Score, Family
 from organoid_tracker.core.warning_limits import WarningLimits
-from organoid_tracker.image_loading.builtin_image_filters import ThresholdFilter, GaussianBlurFilter, \
-    MultiplyPixelsFilter, InterpolatedMinMaxFilter, IntensityPoint
 from organoid_tracker.linking_analysis import linking_markers
 
 FILE_EXTENSION = "aut"
@@ -111,11 +103,9 @@
         experiment.last_save_file = file_name
 
         if "name" in data:
-            is_automatic = bool(data.get("name_is_automatic"))
-            experiment.name.set_name(data["name"], is_automatic=is_automatic)
+            experiment.name.set_name(data["name"])
 
         if "shapes" in data:
-            # Deprecated, nowadays stored in "positions"
             _parse_shape_format(experiment, data["shapes"], min_time_point, max_time_point)
         elif "positions" in data:
             _parse_shape_format(experiment, data["positions"], min_time_point, max_time_point)
@@ -154,9 +144,6 @@
 
         if "image_offsets" in data:
             experiment.images.offsets = ImageOffsets(data["image_offsets"])
-
-        if "image_filters" in data:
-            experiment.images.filters = _parse_image_filters(data["image_filters"])
 
         if "color" in data:
             color = data["color"]
@@ -255,30 +242,6 @@
 
             connections.add_connection(position1.with_time_point_number(time_point_number),
                                        position2.with_time_point_number(time_point_number))
-
-
-def _parse_image_filters(data: Dict[str, Any]) -> ImageFilters:
-    filters = ImageFilters()
-    for key, filters_dict in data.items():
-        channel_index = int(key.replace("channel_", ""))
-        channel = ImageChannel(index_zero=channel_index)
-
-        for filter_dict in filters_dict:
-            if filter_dict["type"] == "threshold":
-                filters.add_filter(channel, ThresholdFilter(filter_dict["min"]))
-            elif filter_dict["type"] == "gaussian":
-                filters.add_filter(channel, GaussianBlurFilter(filter_dict["radius"]))
-            elif filter_dict["type"] == "multiply":
-                filters.add_filter(channel, MultiplyPixelsFilter(filter_dict["factor"]))
-            elif filter_dict["type"] == "interpolated_min_max":
-                points = dict()
-                for point_dict in filter_dict["points"]:
-                    points[IntensityPoint(time_point=TimePoint(point_dict["t"]), z=point_dict["z"])]\
-                        = point_dict["min"], point_dict["max"]
-                filters.add_filter(channel, InterpolatedMinMaxFilter(points))
-            else:
-                raise ValueError("Unknown image filter: " + filter_dict["type"])
-    return filters
 
 
 def _add_d3_data(links: Links, link_data: LinkData, position_data: PositionData, links_json: Dict, min_time_point: int = -100000, max_time_point: int = 100000):
@@ -492,38 +455,6 @@
     return connections_dict
 
 
-def _encode_image_filters_to_json(filters: ImageFilters) -> Dict[str, Any]:
-    result_dict = dict()
-    for image_channel, filters_of_channel in filters.items():
-        filter_dicts = list()
-        for filter in filters_of_channel:
-            if isinstance(filter, ThresholdFilter):
-                filter_dicts.append({
-                    "type": "threshold",
-                    "min": filter.noise_limit
-                })
-            elif isinstance(filter, GaussianBlurFilter):
-                filter_dicts.append({
-                    "type": "gaussian",
-                    "radius_px": filter.blur_radius
-                })
-            elif isinstance(filter, MultiplyPixelsFilter):
-                filter_dicts.append({
-                    "type": "multiply",
-                    "factor": filter.factor
-                })
-            elif isinstance(filter, InterpolatedMinMaxFilter):
-                filter_dicts.append({
-                    "type": "interpolated_min_max",
-                    "points": [{"min": values[0], "max": values[1], "t": point.time_point.time_point_number(), "z": point.z}
-                               for point, values in filter.points.items()]
-                })
-            else:
-                warnings.warn("Unknown filter: " + str(filter.get_name()))
-        result_dict[f"channel_{image_channel.index_zero}"] = filter_dicts
-    return result_dict
-
-
 def save_data_to_json(experiment: Experiment, json_file_name: str):
     """Saves positions, shapes, scores and links to a JSON file. The file should end with the extension FILE_EXTENSION.
     """
@@ -538,7 +469,6 @@
     # Save name
     if experiment.name.has_name():
         save_data["name"] = str(experiment.name)
-        save_data["name_is_automatic"] = experiment.name.is_automatic()
 
     # Save links
     if experiment.links.has_links() or experiment.position_data.has_position_data():
@@ -580,10 +510,6 @@
     # Save image offsets
     save_data["image_offsets"] = experiment.images.offsets.to_list()
 
-    # Save image filters
-    if experiment.images.filters.has_filters():
-        save_data["image_filters"] = _encode_image_filters_to_json(experiment.images.filters)
-
     # Save color
     save_data["color"] = list(experiment.color.to_rgb_floats())
 
