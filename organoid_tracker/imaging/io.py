--- conflicted
+++ resolved
@@ -1,10 +1,6 @@
 """Classes for expressing the positions of positions"""
 import os
-<<<<<<< HEAD
-from json import JSONEncoder
-=======
 import warnings
->>>>>>> 51a305aa
 from pathlib import Path
 from typing import List, Dict, Any, Iterable, Optional
 
@@ -13,11 +9,8 @@
 from organoid_tracker.core.connections import Connections
 from organoid_tracker.core.experiment import Experiment
 from organoid_tracker.core.global_data import GlobalData
-<<<<<<< HEAD
-=======
 from organoid_tracker.core.image_filters import ImageFilters
 from organoid_tracker.core.image_loader import ImageChannel
->>>>>>> 51a305aa
 from organoid_tracker.core.images import ImageOffsets
 from organoid_tracker.core.link_data import LinkData
 from organoid_tracker.core.links import Links
@@ -27,6 +20,8 @@
 from organoid_tracker.core.resolution import ImageResolution
 from organoid_tracker.core.spline import SplineCollection, Spline
 from organoid_tracker.core.warning_limits import WarningLimits
+from organoid_tracker.image_loading.builtin_image_filters import InterpolatedMinMaxFilter, GaussianBlurFilter, \
+    ThresholdFilter, MultiplyPixelsFilter
 from organoid_tracker.linking_analysis import linking_markers
 
 FILE_EXTENSION = "aut"
@@ -103,15 +98,6 @@
         raise ValueError("Unknown data version", "This program is not able to load data of version "
                          + str(data["version"]) + ".")
 
-<<<<<<< HEAD
-        if "name" in data:
-            experiment.name.set_name(data["name"])
-
-        if "shapes" in data:
-            _parse_shape_format(experiment, data["shapes"], min_time_point, max_time_point)
-        elif "positions" in data:
-            _parse_shape_format(experiment, data["positions"], min_time_point, max_time_point)
-=======
     # We have a valid data file
     # Let the experiment overwrite this file upon the next save
     experiment.last_save_file = file_name
@@ -119,7 +105,6 @@
     if "name" in data:
         is_automatic = bool(data.get("name_is_automatic"))
         experiment.name.set_name(data["name"], is_automatic=is_automatic)
->>>>>>> 51a305aa
 
     if "shapes" in data:
         # Deprecated, nowadays stored in "positions"
@@ -159,18 +144,12 @@
     if "image_offsets" in data:
         experiment.images.offsets = ImageOffsets([_parse_position(entry) for entry in data["image_offsets"]])
 
-<<<<<<< HEAD
-        if "color" in data:
-            color = data["color"]
-            experiment.color = Color.from_rgb_floats(color[0], color[1], color[2])
-=======
     if "image_filters" in data:
         experiment.images.filters = _parse_image_filters(data["image_filters"])
 
     if "color" in data:
         color = data["color"]
         experiment.color = Color.from_rgb_floats(color[0], color[1], color[2])
->>>>>>> 51a305aa
 
     if "other_data" in data:
         experiment.global_data = GlobalData(data["other_data"])
@@ -268,9 +247,6 @@
                                        position2.with_time_point_number(time_point_number))
 
 
-<<<<<<< HEAD
-def _add_d3_data(links: Links, link_data: LinkData, position_data: PositionData, links_json: Dict, min_time_point: int = -100000, max_time_point: int = 100000):
-=======
 def _parse_image_filters(data: Dict[str, Any]) -> ImageFilters:
     filters = ImageFilters()
     for key, filters_dict in data.items():
@@ -304,7 +280,6 @@
 
 def _add_d3_data(links: Links, link_data: LinkData, position_data: PositionData, links_json: Dict,
                  min_time_point: int = -100000, max_time_point: int = 100000):
->>>>>>> 51a305aa
     """Adds data in the D3.js node-link format. Used for deserialization."""
 
     # Add position data
@@ -494,8 +469,6 @@
     return connections_dict
 
 
-<<<<<<< HEAD
-=======
 def _encode_image_filters_to_json(filters: ImageFilters) -> Dict[str, Any]:
     result_dict = dict()
     for image_channel, filters_of_channel in filters.items():
@@ -529,7 +502,6 @@
     return result_dict
 
 
->>>>>>> 51a305aa
 def save_data_to_json(experiment: Experiment, json_file_name: str):
     """Saves positions, shapes, scores and links to a JSON file. The file should end with the extension FILE_EXTENSION.
     """
