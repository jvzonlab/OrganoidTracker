--- conflicted
+++ resolved
@@ -5,7 +5,6 @@
 
 """
 from random import random
-
 from typing import Dict, List, Tuple
 
 import dpct
@@ -80,11 +79,6 @@
     results = dpct.trackFlowBased(input, weights)
     return _to_links(position_ids, results), naive_links
 
-def _scores_involving(daughter: Position, scores: Iterable[ScoredFamily]) -> Iterable[ScoredFamily]:
-    """Gets all scores where the given position plays the role as a daughter in the given score."""
-    for score in scores:
-        if daughter in score.family.daughters:
-            yield score
 
 def _create_dpct_graph(position_ids: _PositionToId, starting_links: Links,
                        position_data: PositionData, link_data: LinkData,
@@ -141,12 +135,7 @@
         if disappearance_penalty is None:
             disappearance_penalty = 0
         if division_penalty is None:
-<<<<<<< HEAD
-            division_penalty = 0
-=======
-            print('missing')
             division_penalty = 4
->>>>>>> ebecd09a
 
         if division_penalty < division_penalty_cut_off:
             map = {
