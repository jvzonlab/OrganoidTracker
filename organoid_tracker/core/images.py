--- conflicted
+++ resolved
@@ -1,18 +1,14 @@
-<<<<<<< HEAD
-from typing import Dict, Optional, List, Tuple, Iterable, Union, Any
-=======
 from typing import Dict, Optional, List, Tuple, Iterable, Union
->>>>>>> 4ba340df
 
 import numpy
 from numpy import ndarray
 
 from organoid_tracker.core import TimePoint, UserError
 from organoid_tracker.core.bounding_box import BoundingBox
-from organoid_tracker.core.image_filters import ImageFilter, ImageFilters
-from organoid_tracker.core.image_loader import ImageLoader, ImageChannel, NullImageLoader
+from organoid_tracker.core.image_loader import ImageLoader, ImageChannel, NullImageLoader, ImageFilter
 from organoid_tracker.core.position import Position
 from organoid_tracker.core.resolution import ImageResolution
+from organoid_tracker.util import bits
 
 _ZERO = Position(0, 0, 0)
 
@@ -78,8 +74,8 @@
         self._add_to_cache(time_point.time_point_number(), image_z, image_channel, array)
         return array
 
-    def get_channel_count(self) -> int:
-        return self._internal.get_channel_count()
+    def get_channels(self) -> List[ImageChannel]:
+        return self._internal.get_channels()
 
     def get_image_size_zyx(self) -> Optional[Tuple[int, int, int]]:
         return self._internal.get_image_size_zyx()
@@ -98,9 +94,6 @@
 
     def serialize_to_config(self) -> Tuple[str, str]:
         return self._internal.serialize_to_config()
-
-    def serialize_to_dictionary(self) -> Dict[str, Any]:
-        return self._internal.serialize_to_dictionary()
 
 
 class ImageOffsets:
@@ -244,13 +237,13 @@
     _image_loader: ImageLoader
     _offsets: ImageOffsets
     _resolution: ImageResolution
-    filters: ImageFilters
+    _filters: List[ImageFilter]
 
     def __init__(self):
         self._image_loader = NullImageLoader()
         self._offsets = ImageOffsets()
         self._resolution = ImageResolution(0, 0, 0, 0)
-        self.filters = ImageFilters()
+        self._filters = []
 
     @property
     def offsets(self):
@@ -292,7 +285,7 @@
             return False
         return True
 
-    def get_image(self, time_point: TimePoint, image_channel: ImageChannel = ImageChannel(index_zero=0)) -> Optional[Image]:
+    def get_image(self, time_point: TimePoint, image_channel: Optional[ImageChannel] = None) -> Optional[Image]:
         """Gets an image along with offset information, or None if there is no image available for that time point."""
         array = self.get_image_stack(time_point, image_channel)
         if array is None:
@@ -300,7 +293,7 @@
         return Image(array, self._offsets.of_time_point(time_point))
 
     def image_loader(self, image_loader: Optional[ImageLoader] = None) -> ImageLoader:
-        """Gets/sets the image loader. Note: images loaded directly from this image loader will be uncached."""
+        """Gets/sets the image loader."""
         if image_loader is not None:
             self._image_loader = _CachedImageLoader(image_loader)
             return image_loader
@@ -310,17 +303,36 @@
         """Transfers the image loader from another Images instance, sharing the image cache."""
         self._image_loader = images._image_loader
 
-    def get_image_stack(self, time_point: TimePoint, image_channel: ImageChannel = ImageChannel(index_zero=0)) -> Optional[ndarray]:
+    def get_image_stack(self, time_point: TimePoint, image_channel: Optional[ImageChannel] = None) -> Optional[ndarray]:
         """Loads an image using the current image loader. Returns None if there is no image for this time point."""
+        if image_channel is None:
+            # Find the default image channel
+            channels = self._image_loader.get_channels()
+            if len(channels) == 0:
+                return None
+            image_channel = channels[0]
+
         array = self._image_loader.get_3d_image_array(time_point, image_channel)
-        return self.filters.filter(time_point, image_channel, None, array)
+        if len(self._filters) > 0:
+            # Apply all filters
+            image_8bit = bits.image_to_8bit(array)
+            for image_filter in self._filters:
+                image_filter.filter(image_8bit)
+            array = image_8bit
+        return array
 
     def get_image_slice_2d(self, time_point: TimePoint, image_channel: ImageChannel, z: int) -> Optional[ndarray]:
         """Gets a 2D grayscale image for the given time point, image channel and z."""
         offset_z = self._offsets.of_time_point(time_point).z
         image_z = int(z - offset_z)
         array = self._image_loader.get_2d_image_array(time_point, image_channel, image_z)
-        return self.filters.filter(time_point, image_channel, image_z, array)
+        if len(self._filters) > 0 and array is not None:
+            # Apply all filters
+            image_8bit = bits.image_to_8bit(array)
+            for image_filter in self._filters:
+                image_filter.filter(image_8bit)
+            array = image_8bit
+        return array
 
     def set_resolution(self, resolution: Optional[ImageResolution]):
         """Sets the image resolution."""
@@ -334,7 +346,7 @@
         copy._image_loader = self._image_loader.copy()
         copy._resolution = self._resolution  # No copy, as this object is immutable
         copy._offsets = self._offsets.copy()
-        copy.filters = self.filters.copy()
+        copy._filters = [filter.copy() for filter in self._filters]
         return copy
 
     def first_time_point_number(self) -> Optional[int]:
@@ -354,6 +366,11 @@
         for time_point_number in range(min_time_point_number, max_time_point_number + 1):
             yield TimePoint(time_point_number)
 
+    @property
+    def filters(self) -> List[ImageFilter]:
+        """Gets a mutable list of all filters applied to the images."""
+        return self._filters
+
     def get_channels(self) -> List[ImageChannel]:
         """Gets all available image channels. These are determined by the image_loader."""
         return self._image_loader.get_channels()