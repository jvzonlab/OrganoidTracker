from typing import Callable, Dict, List, Any, Optional, Union, Iterable, Tuple

from PySide2.QtWidgets import QMainWindow, QLabel, QMenuBar, QMenu
from matplotlib.figure import Figure

from organoid_tracker.core import TimePoint
from organoid_tracker.core.experiment import Experiment
from organoid_tracker.core.image_loader import ImageChannel
from organoid_tracker.gui import APP_NAME
from organoid_tracker.gui.gui_experiment import GuiExperiment
from organoid_tracker.gui.threading import Scheduler
from organoid_tracker.gui.undo_redo import UndoRedo, UndoableAction


class DisplaySettings:
    """Used for window-specific display settings."""
    show_next_time_point: bool
    show_images: bool
    show_reconstruction: bool
    show_splines: bool
    show_positions: bool
    show_links_and_connections: bool
    show_errors: bool
    time_point: TimePoint
    z: int
    image_channel: ImageChannel
    error_correction_min_time_point: Optional[TimePoint] = None
    error_correction_max_time_point: Optional[TimePoint] = None

    def __init__(self, *, show_next_time_point: bool = False, show_images: bool = True,
                 show_reconstruction: bool = False, show_data_axes: bool = True, show_positions: bool = True):
        self.show_next_time_point = show_next_time_point
        self.show_images = show_images
        self.show_reconstruction = show_reconstruction
        self.show_splines = show_data_axes
        self.show_positions = show_positions
        self.show_errors = True
        self.show_links_and_connections = True
<<<<<<< HEAD
        self.image_channel = ImageChannel(index_zero=0)
=======
        self.image_channel = None
>>>>>>> 4ba340df
        self.time_point = TimePoint(0)
        self.z = 14

    KEY_SHOW_NEXT_IMAGE_ON_TOP = "n"
    KEY_SHOW_IMAGES = "i"
    KEY_SHOW_RECONSTRUCTION = "r"


class Window:
    """The model for a window."""
    __q_window: QMainWindow

    __fig: Figure
    __status_text: QLabel
    __title_text: QLabel
    __gui_experiment: GuiExperiment
    __display_settings: DisplaySettings
    __event_handler_ids: List[int]
    __menu: QMenuBar
    __scheduler: Optional[Scheduler] = None

    def __init__(self, q_window: QMainWindow, figure: Figure, experiment: GuiExperiment,
                 title_text: QLabel, status_text: QLabel):
        self.__q_window = q_window
        self.__menu = q_window.menuBar()
        self.__fig = figure
        self.__gui_experiment = experiment
        self.__status_text = status_text
        self.__title_text = title_text
        self.__event_handler_ids = list()
        self.__display_settings = DisplaySettings()

    def _event_source(self) -> str:
        """Returns an identifier used to register and unregister events."""
        return f"window_{id(self)}"

    def register_event_handler(self, event: str, action: Callable):
        """Registers an event handler, whichs allows you to react on things like "data changed". Supported events:

        * All matplotlib events.
        * All GuiExperiment event: GuiExperiment.KNOWN_EVENTS

        Don't forget to unregister your event handlers when its no longer needed! Otherwise you'll have a memory leak.
        """
        if event in GuiExperiment.KNOWN_EVENTS:
            self.__gui_experiment.register_event_handler(event, self._event_source(), action)
        else:
            # Matplotlib events are handled differently
            self.__event_handler_ids.append(self.__fig.canvas.mpl_connect(event, action))

    def unregister_event_handlers(self):
        """Unregisters all handlers registered using register_event_handler"""
        for id in self.__event_handler_ids:
            self.__fig.canvas.mpl_disconnect(id)
        self.__event_handler_ids.clear()
        self.__gui_experiment.unregister_event_handlers(self._event_source())

    def get_figure(self) -> Figure:
        """Gets the Matplotlib figure."""
        return self.__fig

    def get_scheduler(self) -> Scheduler:
        if self.__scheduler is None:
            self.__scheduler = Scheduler()
            self.__scheduler.daemon = True
            self.__scheduler.start()
        return self.__scheduler

    def set_status(self, text: str):
        """Sets the small text below the figure."""
        self.__status_text.setText(text)

    def set_figure_title(self, text: str):
        """Sets the big text above the main figure."""
        self.__title_text.setText(text)

    def set_window_title(self, text: Optional[str]):
        """Sets the title of the window, prefixed by APP_NAME. Use None as the title to just sown APP_NAME."""
        if text is None:
            self.__q_window.setWindowTitle(APP_NAME)
        else:
            self.__q_window.setWindowTitle(APP_NAME + " - " + text)

    def get_experiment(self) -> Experiment:
        """Gets the experiment that is being shown. Raises UserError if no particular experiment was selected."""
        return self.__gui_experiment.get_experiment()

    def get_active_experiments(self) -> Iterable[Experiment]:
        return self.__gui_experiment.get_active_experiments()

    def get_gui_experiment(self) -> GuiExperiment:
        """Gets the GUI experiment, which stores the experiment along with undo/redo data, and some other non-saveable
        data."""
        return self.__gui_experiment

    @property
    def display_settings(self) -> DisplaySettings:
        # Variable cannot be set - only read
        return self.__display_settings

    def perform_data_action(self, action: UndoableAction):
        """Performs an action that will change the experiment data. The action will be executed, then the window will
        be redrawn with an updated status bar."""
        try:
            status = self.get_undo_redo().do(action, self.get_experiment())
            self.set_status(status)
        finally:
            self.redraw_data()

    def redraw_data(self):
        """Redraws the main figure using the latest values from the experiment."""
        self.__gui_experiment.redraw_data()

    def redraw_all(self):
        """Redraws the image using the latest values from the experiment."""
        self.__gui_experiment.redraw_image_and_data()

    def setup_menu(self, extra_items: Dict[str, any], *, show_plugins: bool):
        """Update the main menu of the window to contain the given options."""
        menu_items = self._get_default_menu()
        if show_plugins:
            menu_items.update(self._get_plugins_menu())
        menu_items.update(extra_items)
        menu_items.update(self._get_help_menu())  # This menu must come last
        _update_menu(self.__q_window, self.__menu, menu_items)

    def get_undo_redo(self) -> UndoRedo:
        """Gets the undo/redo handler. Any actions performed through this handler can be undone."""
        return self.__gui_experiment.undo_redo

    def _get_default_menu(self) -> Dict[str, Any]:
        return dict()

    def _get_plugins_menu(self) -> Dict[str, Any]:
        """Returns all menu options added by plugins."""
        return dict()

    def _get_help_menu(self) -> Dict[str, Any]:
        return dict()

    def reload_plugins(self):
        """For windows that support plugins, this method reloads them all."""
        pass


_NEW_CATEGORY = "---"


class _MenuData:
    """Class to translate from the string-based menu format to the Qt menu."""

    _categories: Dict[str, Dict[str, Union[Callable, "_MenuData"]]]

    def __init__(self, *starting_names: str):
        """Initializes a menu. Use starting_names to fix the order of the submenus with the given names."""
        self._categories = dict()
        if starting_names:
            self._categories[""] = dict()
            for name in starting_names:
                self._categories[""][name] = _MenuData()

    def items(self) -> Iterable[Tuple[str, Union[Callable, "_MenuData", None]]]:
        """Gets all menu items from any category. Yields (_NEW_CATEGORY, None) in between two categories."""
        first_category = True
        for category in self._categories.values():
            if first_category:
                first_category = False
            else:
                yield _NEW_CATEGORY, None
            yield from category.items()

    def is_empty(self):
        return len(self._categories) == 0

    def to_qmenu(self, qmenu: QMenu):
        for item_label, item_action in self.items():
            if item_label == _NEW_CATEGORY:  # Separation line
                qmenu.addSeparator()
            elif isinstance(item_action, _MenuData):  # Submenu
                sub_menu = qmenu.addMenu(item_label)
                item_action.to_qmenu(sub_menu)
            else:  # Single action
                text, shortcut = self._parse_item_label(item_label)
                if shortcut:
                    qmenu.addAction(text, _with_safeguard(item_action), shortcut)
                else:
                    qmenu.addAction(text, _with_safeguard(item_action))

    def add_menu_entry(self, name: str, action: Callable):
        """Examples:

        >>> self.add_menu_entry("Lineages-Show lineage tree... [Ctrl+L]", lambda: ...)
        Adds a menu option named "Show lineage tree...". Category is "Lineages". Shortcut is CONTROL+L.

        >>> self.add_menu_entry("Analysis-Cell deaths//Distance-Distance between neighbor cells...", lambda: ...)
        Adds a menu option to the Cell deaths submenu.
        """
        split_by_slashes = name.split("//")
        part_for_this_menu = split_by_slashes[0]

        if "-" in part_for_this_menu:
            category_name, label = part_for_this_menu.split("-", maxsplit=1)
        else:
            category_name, label = "", part_for_this_menu

        # Add new category if it doesn't exist yet
        if category_name not in self._categories:
            self._categories[category_name] = dict()

        if len(split_by_slashes) > 1:
            # Add to sub menu
            category = self._categories[category_name]
            if label not in category:
                category[label] = _MenuData()
            sub_menu: _MenuData = category[label]
            sub_menu.add_menu_entry("//".join(split_by_slashes[1:]), action)
        else:
            # Add to this menu
            self._categories[category_name][label] = action

    def __repr__(self) -> str:
        return f"<_MenuData, {len(list(self.items()))} items>"

    def _parse_item_label(self, item_label: str) -> Tuple[str, Optional[str]]:
        if " [" in item_label and item_label.endswith("]"):
            index = item_label.index("[")
            return item_label[0:index - 1], item_label[index + 1:-1]
        return item_label, None


def _simple_menu_dict_to_nested(menu_items: Dict[str, Any]) -> _MenuData:
    menu_tree = _MenuData("File", "Edit", "View")  # Force order of standard menus

    for name, action in menu_items.items():
        menu_tree.add_menu_entry(name, action)

    return menu_tree


def _update_menu(q_window: QMainWindow, menu_bar: QMenuBar, menu_items: Dict[str, Any]):
    menu_tree = _simple_menu_dict_to_nested(menu_items)

    menu_bar.clear()  # Remove old menu bar

    for menu_name, dropdown_items in menu_tree.items():
        # Create each dropdown menu
        if not isinstance(dropdown_items, _MenuData) or dropdown_items.is_empty():
            continue  # Ignore empty menus
        qmenu = menu_bar.addMenu(menu_name)
        dropdown_items.to_qmenu(qmenu)


def _with_safeguard(action):
    """Adds an exception handler to the specified lambda action"""
    def safeguard():
        try:
            action()
        except Exception as e:
            from organoid_tracker.gui import dialog
            dialog.popup_exception(e)
    return safeguard<|MERGE_RESOLUTION|>--- conflicted
+++ resolved
@@ -23,7 +23,7 @@
     show_errors: bool
     time_point: TimePoint
     z: int
-    image_channel: ImageChannel
+    image_channel: Optional[ImageChannel]  # Set to None to use the default image channel
     error_correction_min_time_point: Optional[TimePoint] = None
     error_correction_max_time_point: Optional[TimePoint] = None
 
@@ -36,11 +36,7 @@
         self.show_positions = show_positions
         self.show_errors = True
         self.show_links_and_connections = True
-<<<<<<< HEAD
-        self.image_channel = ImageChannel(index_zero=0)
-=======
         self.image_channel = None
->>>>>>> 4ba340df
         self.time_point = TimePoint(0)
         self.z = 14
 
