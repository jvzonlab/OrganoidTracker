"""Predicts cell positions using an already-trained convolutional neural network."""
import _keras_environment
from organoid_tracker.core.experiment import Experiment
from organoid_tracker.image_loading import general_image_loader

_keras_environment.activate()

import json
import math
import os

import keras.saving
import numpy as np
import tifffile
from skimage.feature import peak_local_max

from organoid_tracker.config import ConfigFile, config_type_int
from organoid_tracker.core.position import Position
from organoid_tracker.core.position_collection import PositionCollection
from organoid_tracker.image_loading.builtin_merging_image_loaders import ChannelSummingImageLoader
from organoid_tracker.imaging import io, list_io
from organoid_tracker.neural_network.position_detection_cnn.loss_functions import loss, position_precision, overcount, \
    position_recall
from organoid_tracker.neural_network.position_detection_cnn.peak_calling import reconstruct_volume
from organoid_tracker.neural_network.position_detection_cnn.prediction_dataset import predicting_data_creator
from organoid_tracker.neural_network.position_detection_cnn.split_images import corners_split, reconstruction
from organoid_tracker.neural_network.position_detection_cnn.training_data_creator import \
    create_image_list_without_positions

# PARAMETERS
print("Hi! Configuration file is stored at " + ConfigFile.FILE_NAME)
config = ConfigFile("predict_positions")
_dataset_file = config.get_or_prompt("dataset_file", "Please paste the path here to the dataset file."
                                     " You can generate such a file from OrganoidTracker using File -> Tabs -> "
                                     " all tabs.", store_in_defaults=True)

if _dataset_file != '':
    experiment_list = list_io.load_experiment_list_file(_dataset_file)
else:
    # if not _dataset_file is defined, we look in the defaults for an images folder to construct a single experiment
    _images_folder = config.get_or_prompt("images_container",
                                          "If you have a folder of image files, please paste the folder"
                                          " path here. Else, if you have a LIF file, please paste the path to that file"
                                          " here.", store_in_defaults=True)
    _images_format = config.get_or_prompt("images_pattern",
                                          "What are the image file names? (Use {time:03} for three digits"
                                          " representing the time point, use {channel} for the channel)",
                                          store_in_defaults=True)

    _output_file = config.get_or_default("positions_output_file", "Automatic positions.aut",
                                         comment="Output file for the positions, can be viewed using the visualizer program.")

    _min_time_point = int(config.get_or_default("min_time_point", str(1), store_in_defaults=True))
    _max_time_point = int(config.get_or_default("max_time_point", str(9999), store_in_defaults=True))

    experiment_list = Experiment()
    general_image_loader.load_images(experiment_list, _images_folder, _images_format,
                                     min_time_point=_min_time_point, max_time_point=_max_time_point)

    experiment_list = [experiment_list]

_patch_shape_y = config.get_or_default("patch_shape_y", str(320), type=config_type_int, comment="Maximum patch size to use for predictions."
                                       " Make this smaller if you run out of video card memory.")
_patch_shape_x = config.get_or_default("patch_shape_x", str(320), type=config_type_int)

_buffer_z = config.get_or_default("buffer_z", str(1), comment="Buffer space to use when stitching multiple patches"
                                                              " together", type=config_type_int)
_buffer_y = config.get_or_default("buffer_y", str(32), type=config_type_int, comment="buffer_y * 2 + patch_shape_y needs to be a multiple of 32")
_buffer_x = config.get_or_default("buffer_x", str(32), type=config_type_int, comment="Same for buffer_x")

_model_folder = config.get_or_prompt("model_folder", "Please paste the path here to the \"trained_model\" folder containing the trained model.")
_output_folder = config.get_or_default("positions_output_folder", "Automatic positions", comment="Output folder for the positions, can be viewed using the visualizer program.")
_channels_str = config.get_or_default("images_channels", str(1), comment="Index(es) of the channels to use. Use \"3\" to use the third channel for predictions. Use \"1,3,4\" to use the sum of the first, third and fourth channel for predictions.")
_images_channels = {int(part) for part in _channels_str.split(",")}
_mid_layers = int(config.get_or_default("mid_layers", str(5), comment="Number of layers to interpolate in between"
<<<<<<< HEAD
                                                                      " z-planes. Used to improve peak finding."))
=======
                                        " z-planes. Used to improve peak finding."))
>>>>>>> 5f6faaa5
_peak_min_distance_px = int(config.get_or_default("peak_min_distance_px", str(6), comment="Minimum distance in pixels"
                                                                                          " between detected positions."))
_threshold = float(config.get_or_default("threshold", str(0.1), comment="Minimum peak intensity, relative to the maximum in the time point"))

_debug_folder = config.get_or_default("predictions_output_folder", "",
                                      comment="If you want to see the raw prediction images, paste the path to a folder here. In that folder, a prediction image will be placed for each time point.")
if len(_debug_folder) == 0:
    _debug_folder = None
config.save()
# END OF PARAMETERS

# Load models
print("Loading model...")
_model_folder = os.path.abspath(_model_folder)
model = keras.saving.load_model(os.path.join(_model_folder, "model.keras"),
                                custom_objects={"loss": loss,
                                                "position_precision": position_precision,
                                                "position_recall": position_recall,
                                                "overcount": overcount})

# Set relevant parameters
if not os.path.isfile(os.path.join(_model_folder, "settings.json")):
    print("Error: no settings.json found in model folder.")
    exit(1)
with open(os.path.join(_model_folder, "settings.json")) as file_handle:
    json_contents = json.load(file_handle)
    if json_contents["type"] != "positions":
        print("Error: model is made for working with " + str(json_contents["type"]) + ", not positions")
        exit(1)
    time_window = json_contents["time_window"]

# Make folders
if _debug_folder is not None:
    os.makedirs(_debug_folder, exist_ok=True)

if _dataset_file != '':
    os.makedirs(_output_folder, exist_ok=True)

# Loop through experiments
experiments_to_save = list()
for experiment_index, experiment in enumerate(experiment_list):
    # Check if images were loaded
    if not experiment.images.image_loader().has_images():
        print(f"No images were found for experiment \"{experiment.name}\". Please check the configuration file and make"
              f" sure that you have stored images at the specified location.")
        exit(1)

    # Set up debug folder
    debug_folder_experiment = None
    if _debug_folder is not None:
        debug_folder_experiment = os.path.join(_debug_folder, f"{experiment_index + 1}. "
                                               + experiment.name.get_save_name())
        os.makedirs(debug_folder_experiment, exist_ok=True)

    # Edit image channels if necessary
    original_image_loader = experiment.images.image_loader()
    if _images_channels != {1}:
        # Replace the first channel
        old_channels = experiment.images.get_channels()
        new_channels = [old_channels[index - 1] for index in _images_channels]
        channel_merging_image_loader = ChannelSummingImageLoader(experiment.images.image_loader(), [new_channels])
        experiment.images.image_loader(channel_merging_image_loader)

    # create image_list from experiment
    image_list = create_image_list_without_positions(experiment)

    # set relevant parameters
    _patch_shape_z = model.layers[0].batch_shape[1] - _buffer_z * 2  # All models have a fixed z-shape
    patch_shape_zyx = [_patch_shape_z, _patch_shape_y, _patch_shape_x]
    buffer = np.array([[_buffer_z, _buffer_z], [_buffer_y, _buffer_y], [_buffer_x, _buffer_x]])

    # find the maximum image size to use as the basis for splitting
    max_image_shape = np.zeros(3, dtype=int)
    for i in range(len(image_list)):
        image_shape = np.asarray(image_list[i].get_image_size_zyx())
        max_image_shape = np.maximum(max_image_shape, image_shape)

    # define how to split input
    corners = corners_split(max_image_shape, patch_shape_zyx)

    # due to memory constraints only ~10 images can be processed at a given time (depending on patch shape)
    set_size = 1

    print(f"Starting predictions on {experiment.name}...")
    all_positions = PositionCollection()

    # Create iterator over complete dataset
    prediction_dataset_all = predicting_data_creator(image_list, time_window, corners,
                                                 patch_shape_zyx, buffer, max_image_shape, batch_size = set_size * len(corners))
    prediction_dataset_all_iter = iter(prediction_dataset_all)

    # Go over all images
    image_set_count = int(math.ceil(len(image_list) / set_size))

    for image_set_index in range(image_set_count):

        # pick part of the image_list
        if (set_size * image_set_index) < len(image_list):
            image_list_subset = image_list[image_set_index * set_size: (image_set_index + 1) * set_size]
        else:
            image_list_subset = image_list[image_set_index * set_size:]

        print(f"Predicting set of images {image_set_index + 1}/{image_set_count}")

        # set current set size
        current_set_size = min(len(image_list) - image_set_index * set_size, set_size)

        # take relevant part of the tf.Dataset
        prediction_dataset = next(prediction_dataset_all)

        # create prediction mask for peak_finding
        prediction_mask_shape = 2 * np.floor(np.sqrt(_peak_min_distance_px ** 2 / 3)) + 1
        prediction_mask = np.ones([int(prediction_mask_shape), ] * 3)

        # make predictions
        predictions = model.predict(prediction_dataset, batch_size=1, verbose=0)

        # split set in batches of patches belonging to single figure
        predictions = np.split(predictions, current_set_size)

        for image, prediction_batch in zip(image_list_subset, predictions):
            # register image information
            time_point = image.time_point
            image_offset = image.get_image_offset()
            image_shape = list(image.get_image_size_zyx())

            # reconstruct image from patches
            prediction = reconstruction(prediction_batch, corners, buffer, image_shape, patch_shape_zyx)
            # remove channel dimension
            prediction = np.squeeze(prediction, axis=-1)

            if debug_folder_experiment is not None:
                image_name = "image_" + str(time_point.time_point_number())
                tifffile.imwrite(os.path.join(debug_folder_experiment, '{}.tif'.format(image_name)), prediction)

            del prediction_batch

            # peak detection
            print(f"Detecting peaks at time point {time_point.time_point_number()}...")
            im, z_divisor = reconstruct_volume(prediction, _mid_layers)  # interpolate between layers for peak detection

            # Comparison between image_max and im to find the coordinates of local maxima
            #im = erosion(im, np.ones((7,7,7)))
            coordinates = peak_local_max(im, min_distance=_peak_min_distance_px, threshold_abs=im.max() * _threshold,
                                        exclude_border=False)  #, footprint=prediction_mask)

            for coordinate in coordinates:
                pos = Position(coordinate[2], coordinate[1], coordinate[0] / z_divisor - 1,
                            time_point=time_point) + image_offset
                all_positions.add(pos)

    experiment.positions.add_positions(all_positions)



    print("Saving file...")
    if _dataset_file != '':
        output_file = os.path.join(_output_folder, f"{experiment_index + 1}. {experiment.name.get_save_name()}."
                                   + io.FILE_EXTENSION)
        io.save_data_to_json(experiment, output_file)
        # Collect for writing AUTLIST file
        experiment.images.image_loader(original_image_loader)  # Restore original
        experiment.last_save_file = output_file
        experiments_to_save.append(experiment)

        list_io.save_experiment_list_file(experiments_to_save,
                                      os.path.join(_output_folder, "_All" + list_io.FILES_LIST_EXTENSION))
    else:
        io.save_data_to_json(experiment, _output_file)

print("Done!")<|MERGE_RESOLUTION|>--- conflicted
+++ resolved
@@ -73,11 +73,7 @@
 _channels_str = config.get_or_default("images_channels", str(1), comment="Index(es) of the channels to use. Use \"3\" to use the third channel for predictions. Use \"1,3,4\" to use the sum of the first, third and fourth channel for predictions.")
 _images_channels = {int(part) for part in _channels_str.split(",")}
 _mid_layers = int(config.get_or_default("mid_layers", str(5), comment="Number of layers to interpolate in between"
-<<<<<<< HEAD
-                                                                      " z-planes. Used to improve peak finding."))
-=======
                                         " z-planes. Used to improve peak finding."))
->>>>>>> 5f6faaa5
 _peak_min_distance_px = int(config.get_or_default("peak_min_distance_px", str(6), comment="Minimum distance in pixels"
                                                                                           " between detected positions."))
 _threshold = float(config.get_or_default("threshold", str(0.1), comment="Minimum peak intensity, relative to the maximum in the time point"))
