--- conflicted
+++ resolved
@@ -1,5 +1,8 @@
 """Predicts cell positions using an already-trained convolutional neural network."""
 import _keras_environment
+from organoid_tracker.core.experiment import Experiment
+from organoid_tracker.image_loading import general_image_loader
+
 _keras_environment.activate()
 
 import json
@@ -30,9 +33,6 @@
 _dataset_file = config.get_or_prompt("dataset_file", "Please paste the path here to the dataset file."
                                      " You can generate such a file from OrganoidTracker using File -> Tabs -> "
                                      " all tabs.", store_in_defaults=True)
-<<<<<<< HEAD
-_patch_shape_y = config.get_or_default("patch_shape_y", str(232), type=config_type_int, comment="Maximum patch size to use for predictions."
-=======
 
 if _dataset_file != '':
     experiment_list = list_io.load_experiment_list_file(_dataset_file)
@@ -59,15 +59,14 @@
 
     experiment_list = [experiment_list]
 
-_patch_shape_y = config.get_or_default("patch_shape_y", str(240), type=config_type_int, comment="Maximum patch size to use for predictions."
->>>>>>> d7e88e3c
+_patch_shape_y = config.get_or_default("patch_shape_y", str(320), type=config_type_int, comment="Maximum patch size to use for predictions."
                                        " Make this smaller if you run out of video card memory.")
-_patch_shape_x = config.get_or_default("patch_shape_x", str(232), type=config_type_int)
+_patch_shape_x = config.get_or_default("patch_shape_x", str(320), type=config_type_int)
 
 _buffer_z = config.get_or_default("buffer_z", str(1), comment="Buffer space to use when stitching multiple patches"
                                                               " together", type=config_type_int)
-_buffer_y = config.get_or_default("buffer_y", str(12), type=config_type_int, comment="buffer_y * 2 + patch_shape_y needs to be a multiple of 32")
-_buffer_x = config.get_or_default("buffer_x", str(12), type=config_type_int, comment="Same for buffer_x")
+_buffer_y = config.get_or_default("buffer_y", str(32), type=config_type_int, comment="buffer_y * 2 + patch_shape_y needs to be a multiple of 32")
+_buffer_x = config.get_or_default("buffer_x", str(32), type=config_type_int, comment="Same for buffer_x")
 
 _model_folder = config.get_or_prompt("model_folder", "Please paste the path here to the \"trained_model\" folder containing the trained model.")
 _output_folder = config.get_or_default("positions_output_folder", "Automatic positions", comment="Output folder for the positions, can be viewed using the visualizer program.")
@@ -75,15 +74,9 @@
 _images_channels = {int(part) for part in _channels_str.split(",")}
 _mid_layers = int(config.get_or_default("mid_layers", str(5), comment="Number of layers to interpolate in between"
                                                                       " z-planes. Used to improve peak finding."))
-_peak_min_distance_px = int(config.get_or_default("peak_min_distance_px", str(9), comment="Minimum distance in pixels"
-<<<<<<< HEAD
+_peak_min_distance_px = int(config.get_or_default("peak_min_distance_px", str(6), comment="Minimum distance in pixels"
                                                                                           " between detected positions."))
 _threshold = float(config.get_or_default("threshold", str(0.1), comment="Minimum peak intensity, relative to the maximum in the time point"))
-=======
-_peak_min_distance_px = int(config.get_or_default("peak_min_distance_px", str(6), comment="Minimum distance in pixels"
-                                                  " between detected positions."))
-_threshold = float(config.get_or_default("threshold", str(0.1), comment="Minimum peak intensity"))
->>>>>>> d7e88e3c
 
 _debug_folder = config.get_or_default("predictions_output_folder", "",
                                       comment="If you want to see the raw prediction images, paste the path to a folder here. In that folder, a prediction image will be placed for each time point.")
@@ -94,19 +87,12 @@
 
 # Load models
 print("Loading model...")
-<<<<<<< HEAD
+_model_folder = os.path.abspath(_model_folder)
 model = keras.saving.load_model(os.path.join(_model_folder, "model.keras"),
                                 custom_objects={"loss": loss,
                                                 "position_precision": position_precision,
                                                 "position_recall": position_recall,
                                                 "overcount": overcount})
-=======
-_model_folder = os.path.abspath(_model_folder)
-model = tf.keras.models.load_model(_model_folder, custom_objects={"loss": loss,
-                                                                  "position_precision": position_precision,
-                                                                  "position_recall": position_recall,
-                                                                  "overcount": overcount})
->>>>>>> d7e88e3c
 
 # Set relevant parameters
 if not os.path.isfile(os.path.join(_model_folder, "settings.json")):
@@ -231,17 +217,8 @@
 
             # Comparison between image_max and im to find the coordinates of local maxima
             #im = erosion(im, np.ones((7,7,7)))
-<<<<<<< HEAD
             coordinates = peak_local_max(im, min_distance=_peak_min_distance_px, threshold_abs=im.max() * _threshold,
                                         exclude_border=False)  #, footprint=prediction_mask)
-=======
-
-            if _threshold is None:
-                coordinates = peak_local_max(im, min_distance=_peak_min_distance_px, threshold_abs=im.max() / 10,  exclude_border=False) #, footprint=prediction_mask)
-            else:
-                coordinates = peak_local_max(im, min_distance=_peak_min_distance_px, threshold_abs=_threshold,
-                                             exclude_border=False)
->>>>>>> d7e88e3c
 
             for coordinate in coordinates:
                 pos = Position(coordinate[2], coordinate[1], coordinate[0] / z_divisor - 1,
