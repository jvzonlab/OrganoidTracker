"""Predicts cell positions using an already-trained convolutional neural network."""
import json
import math
import os

import numpy as np
import tensorflow as tf
from skimage.feature import peak_local_max
from tifffile import tifffile

from organoid_tracker.config import ConfigFile, config_type_int
from organoid_tracker.core.experiment import Experiment
from organoid_tracker.core.position import Position
from organoid_tracker.core.position_collection import PositionCollection
from organoid_tracker.image_loading import general_image_loader
from organoid_tracker.image_loading.builtin_merging_image_loaders import ChannelSummingImageLoader
from organoid_tracker.imaging import io
from organoid_tracker.position_detection_cnn.loss_functions import loss, position_precision, overcount, position_recall
from organoid_tracker.position_detection_cnn.peak_calling import reconstruct_volume
from organoid_tracker.position_detection_cnn.prediction_dataset import predicting_data_creator
from organoid_tracker.position_detection_cnn.split_images import corners_split, reconstruction
from organoid_tracker.position_detection_cnn.training_data_creator import create_image_list_without_positions

experiment = Experiment()

# PARAMETERS
print("Hi! Configuration file is stored at " + ConfigFile.FILE_NAME)
config = ConfigFile("predict_positions")
_images_folder = config.get_or_prompt("images_container", "If you have a folder of image files, please paste the folder"
                                      " path here. Else, if you have a LIF file, please paste the path to that file"
                                      " here.", store_in_defaults=True)
_images_format = config.get_or_prompt("images_pattern", "What are the image file names? (Use {time:03} for three digits"
                                      " representing the time point, use {channel} for the channel)",
                                      store_in_defaults=True)
_min_time_point = int(config.get_or_default("min_time_point", str(1), store_in_defaults=True))
_max_time_point = int(config.get_or_default("max_time_point", str(9999), store_in_defaults=True))
general_image_loader.load_images(experiment, _images_folder, _images_format,
                                 min_time_point=_min_time_point, max_time_point=_max_time_point)

_patch_shape_y = config.get_or_default("patch_shape_y", str(240), type=config_type_int, comment="Maximum patch size to use for predictions."
                                       " Make this smaller if you run out of video card memory.")
_patch_shape_x = config.get_or_default("patch_shape_x", str(240), type=config_type_int)

_buffer_z = config.get_or_default("buffer_z", str(1), comment="Buffer space to use when stitching multiple patches"
                                  " together", type=config_type_int)
_buffer_y = config.get_or_default("buffer_y", str(8), type=config_type_int)
_buffer_x = config.get_or_default("buffer_x", str(8), type=config_type_int)

_model_folder = config.get_or_prompt("model_folder", "Please paste the path here to the \"trained_model\" folder containing the trained model.")
_output_file = config.get_or_default("positions_output_file", "Automatic positions.aut", comment="Output file for the positions, can be viewed using the visualizer program.")
_channels_str = config.get_or_default("images_channels", str(1), comment="Index(es) of the channels to use. Use \"3\" to use the third channel for predictions. Use \"1,3,4\" to use the sum of the first, third and fourth channel for predictions.")
_images_channels = {int(part) for part in _channels_str.split(",")}
_mid_layers = int(config.get_or_default("mid_layers", str(5), comment="Number of layers to interpolate in between"
                                        " z-planes. Used to improve peak finding."))
_peak_min_distance_px = int(config.get_or_default("peak_min_distance_px", str(9), comment="Minimum distance in pixels"
                                                  " between detected positions."))
_threshold = float(config.get_or_default("threshold", str(0.1), comment="Minimum peak intensity"))

_debug_folder = config.get_or_default("predictions_output_folder", "", comment="If you want to see the raw prediction images, paste the path to a folder here. In that folder, a prediction image will be placed for each time point.")
if len(_debug_folder) == 0:
    _debug_folder = None
config.save()
# END OF PARAMETERS


# Check if images were loaded
if not experiment.images.image_loader().has_images():
    print("No images were found. Please check the configuration file and make sure that you have stored images at"
          " the specified location.")
    exit(1)

# Edit image channels if necessary
if _images_channels != {1}:
    # Replace the first channel
    old_channels = experiment.images.get_channels()
    new_channels = [old_channels[index - 1] for index in _images_channels]
    channel_merging_image_loader = ChannelSummingImageLoader(experiment.images.image_loader(), [new_channels])
    experiment.images.image_loader(channel_merging_image_loader)

# create image_list from experiment
image_list = create_image_list_without_positions(experiment)

# load models
print("Loading model...")
model = tf.keras.models.load_model(_model_folder, custom_objects={"loss": loss,
                                                                  "position_precision": position_precision,
                                                                  "position_recall": position_recall,
                                                                  "overcount": overcount})

# set relevant parameters
<<<<<<< HEAD
_patch_shape_z = model.layers[0].input_shape[0][1] - _buffer_z * 2  # All models have a fixed z-shape
patch_shape = [_patch_shape_z, _patch_shape_y, _patch_shape_x]
=======
patch_shape_zyx = [_patch_shape_z, _patch_shape_y, _patch_shape_x]
>>>>>>> ebecd09a
buffer = np.array([[_buffer_z, _buffer_z], [_buffer_y, _buffer_y], [_buffer_x, _buffer_x]])

# find the maximum image size to use as the basis for splitting
max_image_shape = np.zeros(3, dtype=int)
for i in range(len(image_list)):
    image_shape = np.asarray(image_list[i].get_image_size_zyx())
    max_image_shape = np.maximum(max_image_shape, image_shape)

# define how to split input
corners = corners_split(max_image_shape, patch_shape_zyx)

print('corners op patches:')
print(corners)

# due to memory constraints only ~10 images can be processed at a given time (depending on patch shape)
set_size = 1

# set relevant parameters
if not os.path.isfile(os.path.join(_model_folder, "settings.json")):
    print("Error: no settings.json found in model folder.")
    exit(1)
with open(os.path.join(_model_folder, "settings.json")) as file_handle:
    json_contents = json.load(file_handle)
    if json_contents["type"] != "positions":
        print("Error: model is made for working with " + str(json_contents["type"]) + ", not positions")
        exit(1)
    time_window = json_contents["time_window"]

# make folder for images
if _debug_folder is not None:
    os.makedirs(_debug_folder, exist_ok=True)

print("Starting predictions...")
all_positions = PositionCollection()

# Create iterator over complete dataset
prediction_dataset_all = predicting_data_creator(image_list, time_window, corners,
                                             patch_shape_zyx, buffer, max_image_shape, batch_size = set_size * len(corners))
prediction_dataset_all_iter = iter(prediction_dataset_all)

# Go over all images
image_set_count = int(math.ceil(len(image_list) / set_size))

for image_set_index in range(image_set_count):

    # pick part of the image_list
    if (set_size * image_set_index) < len(image_list):
        image_list_subset = image_list[image_set_index * set_size: (image_set_index + 1) * set_size]
    else:
        image_list_subset = image_list[image_set_index * set_size:]

    print(f"Predicting set of images {image_set_index + 1}/{image_set_count}")

    # set current set size
    current_set_size = min(len(image_list)-image_set_index*set_size, set_size)

    # take relevant part of the tf.Dataset
    prediction_dataset = prediction_dataset_all_iter.get_next()
    prediction_dataset = tf.data.Dataset.from_tensor_slices(prediction_dataset).batch(1)

    # create prediction mask for peak_finding
    prediction_mask_shape = 2*tf.floor(np.sqrt(_peak_min_distance_px ** 2 / 3)) + 1
    prediction_mask = np.ones([int(prediction_mask_shape),]*3)

    # make predictions
    predictions = model.predict(prediction_dataset)

    # split set in batches of patches belonging to single figure
    predictions = np.split(predictions, current_set_size)

    for image, prediction_batch in zip(image_list_subset, predictions):
        # register image information
        time_point = image.time_point
        image_offset = image.get_image_offset()
        image_shape = list(image.get_image_size_zyx())

        # reconstruct image from patches
        prediction = reconstruction(prediction_batch, corners, buffer, image_shape, patch_shape_zyx)
        # remove channel dimension
        prediction = np.squeeze(prediction, axis=-1)

        if _debug_folder is not None:
        #if _debug_folder is None:
            image_name = "image_" + str(time_point.time_point_number())
            tifffile.imsave(os.path.join(_debug_folder, '{}.tif'.format(image_name)), prediction)

        del prediction_batch

        # peak detection
        print(f"Detecting peaks at time point {time_point.time_point_number()}...")
        im, z_divisor = reconstruct_volume(prediction, _mid_layers)  # interpolate between layers for peak detection

        # Comparison between image_max and im to find the coordinates of local maxima
<<<<<<< HEAD
        #im = erosion(im, np.ones((7,7,7)))
        coordinates = peak_local_max(im, min_distance=_peak_min_distance_px, threshold_abs=im.max() / 10,  exclude_border=False) #, footprint=prediction_mask)
=======
        coordinates = peak_local_max(im, min_distance=_peak_min_distance_px, threshold_abs=0.1,  exclude_border=False) #, footprint=prediction_mask)
>>>>>>> ebecd09a

        for coordinate in coordinates:
            pos = Position(coordinate[2], coordinate[1], coordinate[0] / z_divisor - 1,
                           time_point=time_point) + image_offset
            all_positions.add(pos)

experiment.positions.add_positions(all_positions)

print("Saving file...")
io.save_data_to_json(experiment, _output_file)

<|MERGE_RESOLUTION|>--- conflicted
+++ resolved
@@ -88,12 +88,8 @@
                                                                   "overcount": overcount})
 
 # set relevant parameters
-<<<<<<< HEAD
 _patch_shape_z = model.layers[0].input_shape[0][1] - _buffer_z * 2  # All models have a fixed z-shape
-patch_shape = [_patch_shape_z, _patch_shape_y, _patch_shape_x]
-=======
 patch_shape_zyx = [_patch_shape_z, _patch_shape_y, _patch_shape_x]
->>>>>>> ebecd09a
 buffer = np.array([[_buffer_z, _buffer_z], [_buffer_y, _buffer_y], [_buffer_x, _buffer_x]])
 
 # find the maximum image size to use as the basis for splitting
@@ -187,12 +183,8 @@
         im, z_divisor = reconstruct_volume(prediction, _mid_layers)  # interpolate between layers for peak detection
 
         # Comparison between image_max and im to find the coordinates of local maxima
-<<<<<<< HEAD
         #im = erosion(im, np.ones((7,7,7)))
         coordinates = peak_local_max(im, min_distance=_peak_min_distance_px, threshold_abs=im.max() / 10,  exclude_border=False) #, footprint=prediction_mask)
-=======
-        coordinates = peak_local_max(im, min_distance=_peak_min_distance_px, threshold_abs=0.1,  exclude_border=False) #, footprint=prediction_mask)
->>>>>>> ebecd09a
 
         for coordinate in coordinates:
             pos = Position(coordinate[2], coordinate[1], coordinate[0] / z_divisor - 1,
