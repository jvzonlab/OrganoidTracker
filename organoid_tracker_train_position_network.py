--- conflicted
+++ resolved
@@ -8,26 +8,16 @@
 import os
 import random
 
-<<<<<<< HEAD
-import keras.callbacks
 import keras.models
-=======
-from organoid_tracker.config import ConfigFile, config_type_image_shape, config_type_int, config_type_bool
-from organoid_tracker.core.experiment import Experiment
-from organoid_tracker.image_loading import general_image_loader
-from organoid_tracker.image_loading.builtin_merging_image_loaders import ChannelSummingImageLoader
-from organoid_tracker.imaging import io
-from organoid_tracker.position_detection_cnn.custom_filters import distance_map, blur_labels
->>>>>>> 297a0d7e
 
-from organoid_tracker.config import ConfigFile, config_type_image_shape_xyz_to_zyx, config_type_int
+from organoid_tracker.config import config_type_image_shape_xyz_to_zyx
 from organoid_tracker.imaging import list_io
-from organoid_tracker.neural_network.position_detection_cnn.convolutional_neural_network import build_model
-from organoid_tracker.neural_network.position_detection_cnn.training_data_creator import \
-    create_image_with_positions_list
-from organoid_tracker.neural_network.position_detection_cnn.training_dataset import training_data_creator_from_raw
 from organoid_tracker.neural_network.position_detection_cnn.training_inspection_callback import WriteExamplesCallback, \
     ExampleDataset
+from organoid_tracker.config import ConfigFile, config_type_int
+from organoid_tracker.neural_network.position_detection_cnn.convolutional_neural_network import build_model
+from organoid_tracker.neural_network.position_detection_cnn.training_data_creator import create_image_with_positions_list
+from organoid_tracker.neural_network.position_detection_cnn.training_dataset import training_data_creator_from_raw
 
 
 # PARAMETERS
@@ -105,50 +95,4 @@
 model.save(os.path.join(trained_model_folder, "model.keras"))
 with open(os.path.join(trained_model_folder, "settings.json"), "w") as file_handle:
     json.dump({"type": "positions", "time_window": time_window}, file_handle, indent=4)
-<<<<<<< HEAD
-print("Done! Model is in " + os.path.abspath(trained_model_folder))
-=======
-
-
-# Sanity check, do predictions on 10 samples of the validation set
-print("Sanity check...")
-os.makedirs(os.path.join(output_folder, "examples"), exist_ok=True)
-
-
-def predict(image: tf.Tensor, label: tf.Tensor, model: tf.keras.Model) -> Tuple[tf.Tensor, tf.Tensor, tf.Tensor, tf.Tensor]:
-
-    dilation = tf.nn.max_pool3d(label, ksize=[1, 3, 3], strides=1, padding='SAME')
-    peaks = tf.where(dilation == label, 1., 0)
-    y_true = tf.where(label > 0.1, peaks, 0)
-
-    label, weights = distance_map(y_true)
-
-    label = blur_labels(label, sigma=1.5, kernel_size=4, depth=1, normalize=False)
-
-    return image, model(image, training=False), label, weights
-
-quick_dataset: Dataset = validation_dataset.unbatch().take(10).batch(1)
-
-predictions = quick_dataset.map(partial(predict, model=model))
-
-for i, element in enumerate(predictions):
-
-    array = element[0].numpy()
-    array = array[0, :, :, :, 0]
-    #array = np.swapaxes(array, 2, -1)
-    #array = np.swapaxes(array, -2, -1)
-    tifffile.imwrite(os.path.join(output_folder, "examples", "example_input" + str(i) + ".tiff"), array)
-
-    array = element[1].numpy()
-    array = array[0, :, :, :, 0]
-    tifffile.imwrite(os.path.join(output_folder, "examples", "example_prediction" + str(i) + ".tiff"), array)
-
-    array = element[2].numpy()
-    array = array[0, :, :, :, 0]
-    tifffile.imwrite(os.path.join(output_folder, "examples", "example_labels" + str(i) + ".tiff"), array)
-
-    array = element[3].numpy()
-    array = array[0, :, :, :, 0]
-    tifffile.imwrite(os.path.join(output_folder, "examples", "example_weights" + str(i) + ".tiff"), array)
-
->>>>>>> 297a0d7e
+print("Done! Model is in " + os.path.abspath(trained_model_folder))