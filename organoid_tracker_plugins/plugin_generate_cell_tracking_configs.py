"""Generates config files for the cell tracker."""
import json
import os
import sys
import shlex
from typing import Dict, Optional, Any, Tuple, List

from organoid_tracker.config import ConfigFile
from organoid_tracker.core import UserError
from organoid_tracker.core.experiment import Experiment
from organoid_tracker.gui import dialog
from organoid_tracker.gui.dialog import DefaultOption
from organoid_tracker.gui.window import Window
from organoid_tracker.imaging import io, list_io
from organoid_tracker.linking_analysis import linking_markers

_TRAINING_PATCH_SHAPE_ZYX: Tuple[int, int, int] = (32, 96, 96)
_TRAINING_PATCH_SHAPE_ZYX_DIVISION: Tuple[int, int, int] = (12, 64, 64)
_TRAINING_PATCH_SHAPE_ZYX_LINKING: Tuple[int, int, int] = (16, 64, 64)


def get_menu_items(window: Window) -> Dict[str, Any]:
    return {
        "Tools//Train-Train network for cell detection...": lambda: _generate_position_training_config(window),
        "Tools//Train-Train network for dividing cells...": lambda: _generate_division_training_config(window),
        "Tools//Train-Train network for linking...": lambda: _generate_link_training_config(window),
        "Tools//Use-Detect cells in images...": lambda: _generate_position_detection_config(window),
        "Tools//Use-Detect dividing cells...": lambda: _generate_division_detection_config(window),
        "Tools//Use-Detect link likelihoods...": lambda: _generate_link_detection_config(window),
        "Tools//Use-Create tracks...": lambda: _generate_tracks_config(window),
         #"Tools//All-Perform all tracking steps...": lambda : _generate_all_steps_config(window), # Not tested on this branch
        "Tools//Error rates-Find scaling temperature": lambda: _generate_calibrate_marginalization_config(window),
        "Tools//Error rates-Compute marginalized error rates": lambda: _generate_marginalization_config(window)
    }


def _create_run_script(output_folder: str, script_name: str):
    script_file = os.path.abspath(script_name + ".py")

    # For Windows
    conda_env_folder = os.sep + "envs" + os.sep
    conda_installation_folder = sys.base_exec_prefix
    if conda_env_folder in conda_installation_folder:
        conda_installation_folder = conda_installation_folder[0:conda_installation_folder.index(conda_env_folder)]
    bat_file = os.path.join(output_folder, script_name + ".bat")
    with open(bat_file, "w") as writer:
        writer.write(f"""@rem Automatically generated script for running {script_name}
@echo off
@CALL "{conda_installation_folder}\\condabin\\conda.bat" activate {os.getenv('CONDA_DEFAULT_ENV')}
set TF_FORCE_GPU_ALLOW_GROWTH=true
"{sys.executable}" "{script_file}"
pause""")

    # For Linux
    sh_file = os.path.join(output_folder, script_name + ".sh")
    with open(sh_file, "w") as writer:
        writer.write(f"""#!/bin/bash
# Automatically generated script for running {script_name}
{shlex.quote(sys.executable)} {shlex.quote(script_file)}
""")
    os.chmod(sh_file, 0o777)


def _create_run_script_no_pause(output_folder: str, script_name: str):
    script_file = os.path.abspath(script_name + ".py")

    # For Windows
    conda_env_folder = os.sep + "envs" + os.sep
    conda_installation_folder = sys.base_exec_prefix
    if conda_env_folder in conda_installation_folder:
        conda_installation_folder = conda_installation_folder[0:conda_installation_folder.index(conda_env_folder)]
    bat_file = os.path.join(output_folder, script_name + ".bat")
    with open(bat_file, "w") as writer:
        writer.write(f"""@rem Automatically generated script for running {script_name}
@echo off
@CALL "{conda_installation_folder}\\condabin\\conda.bat" activate {os.getenv('CONDA_DEFAULT_ENV')}
"{sys.executable}" "{script_file}"
""")


def _popup_confirmation(output_folder: str, script_name: str, ):
    if dialog.prompt_options("Configuration files created", f"The configuration files were created successfully. Please"
                                                            f" run the {script_name} script from that directory:\n\n{output_folder}",
                             option_1="Open that directory", option_default=DefaultOption.OK) == 1:
        dialog.open_file(output_folder)


def _generate_position_training_config(window: Window):
    """For training the neural network."""
    experiments = list(window.get_active_experiments())
    _validate_experiments_for_training(experiments)
    if len(experiments) == 0:
        raise UserError("No experimental data loaded", "No projects are open. Please load all data (images and"
                                                       " tracking data) that you want to use for training.")
    if len(experiments) == 1:
        if not dialog.prompt_yes_no("Experiments", "Only one project is open. Training on a single data set is not"
                                                   " recommended. For a quick test it's fine, but ideally you should have a more"
                                                   " data sets loaded.\n\nIf you already have multiple experiments loaded, make"
                                                   " sure to select <all experiments> in the experiment selection box.\n\nDo you"
                                                   " want to continue with just this data set?"):
            return
    if not dialog.popup_message_cancellable("Output folder",
                                            f"{len(experiments)} experiment(s) will be used for training. You will"
                                            f" be asked to select an output folder for training."):
        return
    save_directory = dialog.prompt_save_file("Output directory", [("Folder", "*")])
    if save_directory is None:
        return

    config = ConfigFile("train_position_network", folder_name=save_directory)

    config.get_or_default("dataset_file", "Dataset" + list_io.FILES_LIST_EXTENSION)
    config.get_or_default("epochs", "50")
    config.get_or_default("patch_shape",
                          f"{_TRAINING_PATCH_SHAPE_ZYX[2]}, {_TRAINING_PATCH_SHAPE_ZYX[1]}, {_TRAINING_PATCH_SHAPE_ZYX[0]}")
    config.get_or_default("output_folder", "./output")
    config.get_or_default("batch_size", "16")

    config.get_or_default(f"time_window_before", str(0))
    config.get_or_default(f"time_window_after", str(1))

<<<<<<< HEAD
    tracking_files_folder = os.path.join(save_directory, "Ground truth files")
    os.makedirs(tracking_files_folder, exist_ok=True)
    list_io.save_experiment_list_file(experiments, os.path.join(save_directory, "Dataset" + list_io.FILES_LIST_EXTENSION),
                                      tracking_files_folder=tracking_files_folder)
=======
    config.get_or_default(f"use_tfrecords", str(False))
>>>>>>> b52e31d0

    config.save()
    _create_run_script(save_directory, "organoid_tracker_train_position_network")
    _popup_confirmation(save_directory, "organoid_tracker_train_position_network")


def _validate_experiments_for_training(experiments: List[Experiment]):
    """Raises UserError if the experiments are not suitable for training, because they are missing images, positions
    or a resolution."""
    for experiment in experiments:
        image_loader = experiment.images.image_loader()
        if not image_loader.has_images():
            raise UserError("No images", f"No images were loaded in project {experiment.name}, so it cannot be used"
                                         f" for training. Please make sure that all open projects are suitable for training.")
        if not experiment.positions.has_positions():
            raise UserError("No positions", f"No tracking data was found in project {experiment.name}, so it cannot be"
                                            f" used for training. Please make sure that all open projects are suitable for training.")
        image_size_zyx = image_loader.get_image_size_zyx()
        if image_size_zyx is None:
            raise UserError("Image size is not constant", f"No constant size is specified for the loaded images of"
                                                          f" project {experiment.name}. Cannot use the project for training.")
        experiment.images.resolution()  # Forces resolution check


def _generate_position_detection_config(window: Window):
    """For applying an already trained network on new images."""
    experiments = list(window.get_active_experiments())
    for experiment in experiments:
        image_loader = experiment.images.image_loader()
        if not image_loader.has_images():
            raise UserError("No images", f"No images were loaded in the experiment \"{experiment.name}\","
                            f" so no cells can be detected. Please load some images first.")

    model_folder = _get_model_folder("positions")
    if model_folder is None:
        return

    if not dialog.popup_message_cancellable("Out folder",
                                            "Second, we will ask you to select an output folder."):
        return
    save_directory = dialog.prompt_save_file("Output directory", [("Folder", "*")])
    if save_directory is None:
        return

    tracking_files_folder = os.path.join(save_directory, "Input files")
    os.makedirs(tracking_files_folder, exist_ok=True)
    list_io.save_experiment_list_file(experiments, os.path.join(save_directory, "Dataset" + list_io.FILES_LIST_EXTENSION),
                                      tracking_files_folder=tracking_files_folder)

    config = ConfigFile("predict_positions", folder_name=save_directory)
    config.get_or_default("dataset_file", "Dataset" + list_io.FILES_LIST_EXTENSION)
    config.get_or_default("model_folder", model_folder)
    config.get_or_default("predictions_output_folder", "Nucleus center predictions")
    config.get_or_default("patch_shape_y", str(320))
    config.get_or_default("patch_shape_x", str(320))
    config.get_or_default("buffer_z", str(1))
    config.get_or_default("buffer_y", str(32))
    config.get_or_default("buffer_x", str(32))
    config.get_or_default("images_channels", str(window.display_settings.image_channel.index_one))

    config.save()
    _create_run_script(save_directory, "organoid_tracker_predict_positions")
    _popup_confirmation(save_directory, "organoid_tracker_predict_positions")


def _generate_division_training_config(window: Window):
    """For training the neural network."""
    experiments = list(window.get_active_experiments())
    _validate_experiments_for_training(experiments)
    if len(experiments) == 0:
        raise UserError("No experimental data loaded", "No projects are open. Please load all data (images and"
                                                       " tracking data) that you want to use for training.")
    if len(experiments) == 1:
        if not dialog.prompt_yes_no("Experiments", "Only one project is open. Training on a single data set is not"
                                                   " recommended. For a quick test it's fine, but ideally you should have a more"
                                                   " data sets loaded.\n\nDo you want to continue with just this data set?"):
            return
    if not dialog.popup_message_cancellable("Output folder",
                                            "All projects that are currently open will be used for training. You will"
                                            " be asked to select an output folder for training."):
        return
    save_directory = dialog.prompt_save_file("Output directory", [("Folder", "*")])
    if save_directory is None:
        return

    # Save tracking data files
    tracking_files_folder = os.path.join(save_directory, "Ground truth files")
    os.makedirs(tracking_files_folder, exist_ok=True)
    list_io.save_experiment_list_file(experiments, os.path.join(save_directory, "Dataset" + list_io.FILES_LIST_EXTENSION),
                                      tracking_files_folder=tracking_files_folder)

    # Save configuration file
    config = ConfigFile("train_division_network", folder_name=save_directory)

    config.get_or_default("dataset_file", "Dataset" + list_io.FILES_LIST_EXTENSION)
    config.get_or_default("epochs", "50")
    config.get_or_default("patch_shape",
                          f"{_TRAINING_PATCH_SHAPE_ZYX_DIVISION[2]}, {_TRAINING_PATCH_SHAPE_ZYX_DIVISION[1]}, {_TRAINING_PATCH_SHAPE_ZYX_DIVISION[0]}")
    config.get_or_default("output_folder", "./output")
<<<<<<< HEAD
    config.get_or_default("batch_size", "30")
=======
    config.get_or_default("batch_size", "16")

>>>>>>> b52e31d0
    config.get_or_default(f"time_window_before", str(-1))
    config.get_or_default(f"time_window_after", str(1))



    config.save()
    _create_run_script(save_directory, "organoid_tracker_train_division_network")
    _popup_confirmation(save_directory, "organoid_tracker_train_division_network")


def _generate_division_detection_config(window: Window):
    """For applying an already trained network on new images."""
    experiments = list(window.get_active_experiments())
    for experiment in experiments:
        image_loader = experiment.images.image_loader()
        if not image_loader.has_images():
            raise UserError("No images", f"No images were loaded in the experiment \"{experiment.name}\","
                                         f" so no cells can be detected. Please load some images first.")
        experiment.images.resolution()  # Check for resolution

    model_folder = _get_model_folder("divisions")
    if model_folder is None:
        return

    if not dialog.popup_message_cancellable("Out folder",
                                            "Second, we will ask you to select an output folder."):
        return
    save_directory = dialog.prompt_save_file("Output directory", [("Folder", "*")])
    if save_directory is None:
        return

    tracking_files_folder = os.path.join(save_directory, "Input files")
    os.makedirs(tracking_files_folder, exist_ok=True)
    list_io.save_experiment_list_file(experiments,
                                      os.path.join(save_directory, "Dataset" + list_io.FILES_LIST_EXTENSION),
                                      tracking_files_folder=tracking_files_folder)

    config = ConfigFile("predict_divisions", folder_name=save_directory)
    config.get_or_default("dataset_file", "Dataset" + list_io.FILES_LIST_EXTENSION)
    config.get_or_default("model_folder", model_folder)
    config.get_or_default("predictions_output_folder", "Division predictions")
    config.get_or_default("images_channels", str(window.display_settings.image_channel.index_one))

    config.save()
    _create_run_script(save_directory, "organoid_tracker_predict_divisions")
    _popup_confirmation(save_directory, "organoid_tracker_predict_divisions")


def _generate_link_training_config(window: Window):
    """For training the neural network."""
    experiments = list(window.get_active_experiments())
    _validate_experiments_for_training(experiments)

    if len(experiments) == 0:
        raise UserError("No experimental data loaded", "No projects are open. Please load all data (images and"
                                                       " tracking data) that you want to use for training.")
    if len(experiments) == 1:
        if not dialog.prompt_yes_no("Experiments", "Only one project is open. Training on a single data set is not"
                                                   " recommended. For a quick test it's fine, but ideally you should have a more"
                                                   " data sets loaded.\n\nDo you want to continue with just this data set?"):
            return

    if not dialog.popup_message_cancellable("Output folder",
                                            "All projects that are currently open will be used for training. You will"
                                            " be asked to select an output folder for training."):
        return
    save_directory = dialog.prompt_save_file("Output directory", [("Folder", "*")])
    if save_directory is None:
        return

    # Save ground truth tracking data files
    tracking_files_folder = os.path.join(save_directory, "Ground truth files")
    os.makedirs(tracking_files_folder, exist_ok=True)
    list_io.save_experiment_list_file(experiments, os.path.join(save_directory, "Dataset" + list_io.FILES_LIST_EXTENSION),
                                      tracking_files_folder=tracking_files_folder)

    config = ConfigFile("train_link_network", folder_name=save_directory)
    config.get_or_default("dataset_file", "Dataset" + list_io.FILES_LIST_EXTENSION)
    config.get_or_default("epochs", "50")
    config.get_or_default("patch_shape",
                          f"{_TRAINING_PATCH_SHAPE_ZYX_LINKING[2]}, {_TRAINING_PATCH_SHAPE_ZYX_LINKING[1]}, {_TRAINING_PATCH_SHAPE_ZYX_LINKING[0]}")
    config.get_or_default("output_folder", "./output")
<<<<<<< HEAD
    config.get_or_default("batch_size", "120")
    config.get_or_default("time_window_before", str(0))
    config.get_or_default("time_window_after", str(0))

=======
    config.get_or_default("batch_size", "8")

    config.get_or_default(f"time_window_before", str(0))
    config.get_or_default(f"time_window_after", str(1))
>>>>>>> b52e31d0


    config.save()
    _create_run_script(save_directory, "organoid_tracker_train_link_network")
    _popup_confirmation(save_directory, "organoid_tracker_train_link_network")


def _generate_link_detection_config(window: Window):
    """For applying an already trained network on new images."""
    experiments = list(window.get_active_experiments())
    for experiment in experiments:
        image_loader = experiment.images.image_loader()
        if not image_loader.has_images():
            raise UserError("No images", f"No images were loaded in the experiment \"{experiment.name}\","
                                         f" so no cells can be detected. Please load some images first.")
        experiment.images.resolution()  # Check for resolution

    model_folder = _get_model_folder("links")
    if model_folder is None:
        return

    if not dialog.popup_message_cancellable("Out folder",
                                            "Second, we will ask you to select an output folder."):
        return
    save_directory = dialog.prompt_save_file("Output directory", [("Folder", "*")])
    if save_directory is None:
        return

    tracking_files_folder = os.path.join(save_directory, "Input files")
    os.makedirs(tracking_files_folder, exist_ok=True)
    list_io.save_experiment_list_file(experiments,
                                      os.path.join(save_directory, "Dataset" + list_io.FILES_LIST_EXTENSION),
                                      tracking_files_folder=tracking_files_folder)

    config = ConfigFile("predict_links", folder_name=save_directory)
    config.get_or_default("dataset_file", "Dataset" + list_io.FILES_LIST_EXTENSION)
    config.get_or_default("model_folder", model_folder)
    config.get_or_default("predictions_output_folder", "Link predictions")
    config.get_or_default("images_channels", str(window.display_settings.image_channel.index_one))

    config.save()
    _create_run_script(save_directory, "organoid_tracker_predict_links")
    _popup_confirmation(save_directory, "organoid_tracker_predict_links")


def _generate_tracks_config(window: Window):
    experiments = list(window.get_active_experiments())
    for experiment in experiments:
        image_loader = experiment.images.image_loader()
        if not image_loader.has_images():
            raise UserError("No images", f"No images were loaded in the experiment \"{experiment.name}\","
                                         f" so no cells can be detected. Please load some images first.")
        if not experiment.links.has_links():
            raise UserError("No links", f"No tracking data was found in project {experiment.name}. Did you"
                                        f"run all the previous tracking steps?")
        experiment.images.resolution()  # Check for resolution

    save_directory = dialog.prompt_save_file("Output directory", [("Folder", "*")])
    if save_directory is None:
        return

    tracking_files_folder = os.path.join(save_directory, "Input files")
    os.makedirs(tracking_files_folder, exist_ok=True)
    list_io.save_experiment_list_file(experiments,
                                      os.path.join(save_directory, "Dataset" + list_io.FILES_LIST_EXTENSION),
                                      tracking_files_folder=tracking_files_folder)

    config = ConfigFile("create_tracks", folder_name=save_directory)
    config.get_or_default("dataset_file", "Dataset" + list_io.FILES_LIST_EXTENSION)
    config.get_or_default("output_folder", "Output tracks")

    config.save()
    _create_run_script(save_directory, "organoid_tracker_create_tracks")
    _popup_confirmation(save_directory, "organoid_tracker_create_tracks")


def _generate_calibrate_marginalization_config(window: Window):
    """For training the neural network."""
    experiments = list(window.get_active_experiments())
    if len(experiments) == 0:
        raise UserError("No experimental data loaded",
                        "No projects are open. Please load all data that you want to use for calibration.")

    if not dialog.popup_message_cancellable("Output folder",
                                            "All projects that are currently open will be used for training. You will"
                                            " be asked to select an output folder for calibration."):
        return
    save_directory = dialog.prompt_save_file("Output directory", [("Folder", "*")])
    if save_directory is None:
        return

    config = ConfigFile("find_scaling_temperature", folder_name=save_directory)
    if len(experiments) == 1:
        if not dialog.prompt_yes_no("Experiments", "Only one project is open. Calibration on a single data set is not"
                                                   " recommended. For a quick test it's fine, but ideally you should have a more"
                                                   " data sets loaded.\n\nDo you want to continue with just this data set?"):
            return

    config.get_or_default("output_folder", "./output")
    _steps = int(config.get_or_default("size subset (steps away from link of interest)", str(3)))

    i = 0
    for index, experiment in enumerate(experiments):

        if not experiment.positions.has_positions():
            raise UserError("No positions", f"No tracking data was found in project {experiment.name}, so it cannot be"
                                            f" used for calibration. Please make sure that all open projects are suitable for training.")

        i = index + 1
        positions_file = f"ground_truth_positions/all_links_{i}.aut"
        io.save_data_to_json(experiment, os.path.join(save_directory, positions_file))

        config.get_or_default(f"min_time_point_{i}", str(experiment.positions.first_time_point_number()))
        config.get_or_default(f"max_time_point_{i}", str(experiment.positions.last_time_point_number()))
        config.get_or_default(f"all_links_{i}", positions_file)
        # new

    config.get_or_default(f"images_container_{i + 1}", "<stop>")
    config.save()
    _create_run_script(save_directory, "organoid_tracker_calibrate_marginalization")
    _popup_confirmation(save_directory, "organoid_tracker_calibrate_marginalization")


def _generate_marginalization_config(window: Window):
    """For applying an already trained network on new images."""
    experiment = window.get_experiment()

    all_links_file = _get_all_links_file()
    if all_links_file is None:
        return

    if not dialog.popup_message_cancellable("Out folder",
                                            "Second, we will ask you to select an output folder."):
        return
    save_directory = dialog.prompt_save_file("Output directory", [("Folder", "*")])
    if save_directory is None:
        return

    positions_file = "solution_link_file.aut"
    io.save_data_to_json(experiment, os.path.join(save_directory, positions_file))

    config = ConfigFile("marginalisation", folder_name=save_directory)
    config.get_or_default("solution_links_file", positions_file)
    config.get_or_default("all_links_file", all_links_file)

    config.get_or_default("min_time_point", str(experiment.first_time_point_number()), store_in_defaults=True)
    config.get_or_default("max_time_point", str(experiment.last_time_point_number()), store_in_defaults=True)

    config.get_or_default("predictions_output_folder", "out")

    config.save()
    _create_run_script(save_directory, "organoid_tracker_marginalization")
    _popup_confirmation(save_directory, "organoid_tracker_marginalization")


def _generate_all_steps_config(window: Window):
    """For applying an already trained network on new images."""
    experiments = list(window.get_active_experiments())
    for experiment in experiments:
        image_loader = experiment.images.image_loader()
        if not image_loader.has_images():
            raise UserError("No images", f"No images were loaded in the experiment \"{experiment.name}\","
                                         f" so no cells can be detected. Please load some images first.")
        experiment.images.resolution()  # Check for resolution

    if not dialog.popup_message_cancellable("Out folder",
                                            "Select an output folder."):
        return
    save_directory = dialog.prompt_save_file("Output directory", [("Folder", "*")])
    if save_directory is None:
        return

    model_directory = _get_model_folder("positions")
    if model_directory is None:
        return

    tracking_files_folder = os.path.join(save_directory, "Input files")
    os.makedirs(tracking_files_folder, exist_ok=True)
    list_io.save_experiment_list_file(experiments, os.path.join(save_directory, "Dataset" + list_io.FILES_LIST_EXTENSION),
                                      tracking_files_folder=tracking_files_folder)

    config = ConfigFile("predict_positions", folder_name=save_directory)

    _pixel_size_x_um = config.get_or_default("pixel_size_x_um", "",
                                             comment="Resolution of the images. Only used if the image files and"
                                                     " tracking files don't provide a resolution.",
                                             store_in_defaults=True)
    _pixel_size_y_um = config.get_or_default("pixel_size_y_um", "", store_in_defaults=True)
    _pixel_size_z_um = config.get_or_default("pixel_size_z_um", "", store_in_defaults=True)
    _time_point_duration_m = config.get_or_default("time_point_duration_m", "", store_in_defaults=True)

    config.get_or_default("dataset_file", "Dataset" + list_io.FILES_LIST_EXTENSION)
    config.get_or_default("model_folder", model_directory)
    config.get_or_default("predictions_output_folder", "Nuclear center predictions")
    config.get_or_default("patch_shape_y", str(320))
    config.get_or_default("patch_shape_x", str(320))
    config.get_or_default("buffer_z", str(1))
    config.get_or_default("buffer_y", str(32))
    config.get_or_default("buffer_x", str(32))
    config.get_or_default("positions_output_file", "Automatic positions.aut",
                                         comment="Output file for the positions, can be viewed using the visualizer program.")

    config.save()
    _create_run_script(save_directory, "organoid_tracker_predict_positions")

    model_directory = _get_model_folder("divisions")
    if model_directory is None:
        return

    config = ConfigFile("predict_divisions", folder_name=save_directory)
    config.get_or_default("dataset_file", "Dataset" + list_io.FILES_LIST_EXTENSION)
    config.get_or_default("checkpoint_folder", model_directory)
    config.get_or_default("positions_output_file", "Automatic divisions.aut",
                                         comment="Output file for the positions, can be viewed using the visualizer program.")
    config.save()
    _create_run_script(save_directory, "organoid_tracker_predict_divisions")

    model_directory = _get_model_folder("links")
    if model_directory is None:
        return

    config = ConfigFile("predict_links", folder_name=save_directory)
    config.get_or_default("dataset_file", "Dataset" + list_io.FILES_LIST_EXTENSION)
    config.get_or_default("checkpoint_folder", model_directory)
    config.get_or_default("positions_output_file", "Automatic links.aut",
                          comment="Output file for the positions, can be viewed using the visualizer program.")
    config.save()
    _create_run_script(save_directory, "organoid_tracker_predict_links")

    config = ConfigFile("create_tracks", folder_name=save_directory)
    config.get_or_default("dataset_file", "Dataset" + list_io.FILES_LIST_EXTENSION)
    config.get_or_default("output_file", "_Automatic links.aut")
    config.save()
    _create_run_script(save_directory, "organoid_tracker_create_links")

    config = ConfigFile("marginalisation", folder_name=save_directory)
    config.get_or_default("solution_links_file", "clean_Automatic links.aut")
    config.get_or_default("all_links_file", "all_links_clean_Automatic links.aut")

    _create_run_script(save_directory, "organoid_tracker_marginalization")

    config.save()
    _popup_confirmation(save_directory, "executable")


def _get_model_folder(model_type: str) -> Optional[str]:
    if not dialog.popup_message_cancellable("Trained model folder",
                                            "First, we will ask you where you have stored the " + model_type + " model."):
        return None
    while True:
        directory = dialog.prompt_directory("Please choose a model folder")
        if not directory:
            return None  # Cancelled, stop loop
        if os.path.isfile(os.path.join(directory, "model.keras")):
            if os.path.isfile(os.path.join(directory, "settings.json")):
                with open(os.path.join(directory, "settings.json")) as file_handle:
                    found_model_type = json.load(file_handle)["type"]
                    if found_model_type == model_type:
                        return directory  # Successful, stop loop
                    else:
                        dialog.popup_error("This is a " + found_model_type + " model",
                                           "The selected folder contains a model for dealing with " + found_model_type + ". For this analysis step, we need a " + model_type + " model.")
            else:
                dialog.popup_error("Not an OrganoidTracker model",
                                   "The selected folder does not contain a `settings.json` file."
                                   "Therefore, this model is not compatible with OrganoidTracker.")
        elif os.path.isfile(os.path.join(directory, "saved_model.pb")):
            dialog.popup_error("Old model", "This model was written for Tensorflow 2.7 and is no longer"
                                            " compatible with OrganoidTracker.")
        else:
            # Unsuccessful
            dialog.popup_error("Not a model-containing folder",
                               "The selected folder does not contain a trained model; it contains no 'model.keras' file."
                               " Please select another folder. Typically, this folder is named `model_" + model_type + "`.")


def _get_all_links_file() -> Optional[str]:
    if not dialog.popup_message_cancellable("All links file",
                                            "Where have you stored the file with all possible links"):
        return None
    while True:
        file = dialog.prompt_load_file('choose a file', [('aut_file', '*.aut')])
        if not file:
            return None  # Cancelled, stop loop

        if os.path.isfile(file):
            return file<|MERGE_RESOLUTION|>--- conflicted
+++ resolved
@@ -1,8 +1,8 @@
 """Generates config files for the cell tracker."""
 import json
 import os
+import shlex
 import sys
-import shlex
 from typing import Dict, Optional, Any, Tuple, List
 
 from organoid_tracker.config import ConfigFile
@@ -12,7 +12,6 @@
 from organoid_tracker.gui.dialog import DefaultOption
 from organoid_tracker.gui.window import Window
 from organoid_tracker.imaging import io, list_io
-from organoid_tracker.linking_analysis import linking_markers
 
 _TRAINING_PATCH_SHAPE_ZYX: Tuple[int, int, int] = (32, 96, 96)
 _TRAINING_PATCH_SHAPE_ZYX_DIVISION: Tuple[int, int, int] = (12, 64, 64)
@@ -119,14 +118,10 @@
     config.get_or_default(f"time_window_before", str(0))
     config.get_or_default(f"time_window_after", str(1))
 
-<<<<<<< HEAD
     tracking_files_folder = os.path.join(save_directory, "Ground truth files")
     os.makedirs(tracking_files_folder, exist_ok=True)
     list_io.save_experiment_list_file(experiments, os.path.join(save_directory, "Dataset" + list_io.FILES_LIST_EXTENSION),
                                       tracking_files_folder=tracking_files_folder)
-=======
-    config.get_or_default(f"use_tfrecords", str(False))
->>>>>>> b52e31d0
 
     config.save()
     _create_run_script(save_directory, "organoid_tracker_train_position_network")
@@ -226,12 +221,8 @@
     config.get_or_default("patch_shape",
                           f"{_TRAINING_PATCH_SHAPE_ZYX_DIVISION[2]}, {_TRAINING_PATCH_SHAPE_ZYX_DIVISION[1]}, {_TRAINING_PATCH_SHAPE_ZYX_DIVISION[0]}")
     config.get_or_default("output_folder", "./output")
-<<<<<<< HEAD
-    config.get_or_default("batch_size", "30")
-=======
     config.get_or_default("batch_size", "16")
 
->>>>>>> b52e31d0
     config.get_or_default(f"time_window_before", str(-1))
     config.get_or_default(f"time_window_after", str(1))
 
@@ -314,18 +305,10 @@
     config.get_or_default("patch_shape",
                           f"{_TRAINING_PATCH_SHAPE_ZYX_LINKING[2]}, {_TRAINING_PATCH_SHAPE_ZYX_LINKING[1]}, {_TRAINING_PATCH_SHAPE_ZYX_LINKING[0]}")
     config.get_or_default("output_folder", "./output")
-<<<<<<< HEAD
-    config.get_or_default("batch_size", "120")
-    config.get_or_default("time_window_before", str(0))
-    config.get_or_default("time_window_after", str(0))
-
-=======
     config.get_or_default("batch_size", "8")
 
     config.get_or_default(f"time_window_before", str(0))
     config.get_or_default(f"time_window_after", str(1))
->>>>>>> b52e31d0
-
 
     config.save()
     _create_run_script(save_directory, "organoid_tracker_train_link_network")
