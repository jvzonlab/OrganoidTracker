--- conflicted
+++ resolved
@@ -27,12 +27,8 @@
         "Tools//Use-Detect cells in images...": lambda: _generate_position_detection_config(window),
         "Tools//Use-Detect dividing cells...": lambda: _generate_division_detection_config(window),
         "Tools//Use-Detect link likelihoods...": lambda: _generate_link_detection_config(window),
-<<<<<<< HEAD
         "Tools//Use-Create tracks...": lambda: _generate_tracks_config(window),
-=======
-        "Tools//Use-Create links between time points...": lambda: _generate_linking_config(window),
-        "Tools//All-Perform all tracking steps...": lambda : _generate_all_steps_config(window),
->>>>>>> d7e88e3c
+         #"Tools//All-Perform all tracking steps...": lambda : _generate_all_steps_config(window), # Not tested on this branch
         "Tools//Error rates-Find scaling temperature": lambda: _generate_calibrate_marginalization_config(window),
         "Tools//Error rates-Compute marginalized error rates": lambda: _generate_marginalization_config(window)
     }
@@ -180,20 +176,11 @@
     config.get_or_default("dataset_file", "Dataset" + list_io.FILES_LIST_EXTENSION)
     config.get_or_default("model_folder", model_folder)
     config.get_or_default("predictions_output_folder", "Nucleus center predictions")
-
-<<<<<<< HEAD
-    config.get_or_default("patch_shape_y", str(232))
-    config.get_or_default("patch_shape_x", str(232))
-    config.get_or_default("buffer_z", str(1))
-    config.get_or_default("buffer_y", str(12))
-    config.get_or_default("buffer_x", str(12))
-=======
     config.get_or_default("patch_shape_y", str(320))
     config.get_or_default("patch_shape_x", str(320))
     config.get_or_default("buffer_z", str(1))
     config.get_or_default("buffer_y", str(32))
     config.get_or_default("buffer_x", str(32))
->>>>>>> d7e88e3c
     config.get_or_default("images_channels", str(window.display_settings.image_channel.index_one))
 
     config.save()
@@ -389,7 +376,6 @@
                                       os.path.join(save_directory, "Dataset" + list_io.FILES_LIST_EXTENSION),
                                       tracking_files_folder=tracking_files_folder)
 
-<<<<<<< HEAD
     config = ConfigFile("create_tracks", folder_name=save_directory)
     config.get_or_default("dataset_file", "Dataset" + list_io.FILES_LIST_EXTENSION)
     config.get_or_default("output_folder", "Output tracks")
@@ -399,8 +385,6 @@
     _popup_confirmation(save_directory, "organoid_tracker_create_tracks")
 
 
-=======
->>>>>>> d7e88e3c
 def _generate_calibrate_marginalization_config(window: Window):
     """For training the neural network."""
     experiments = list(window.get_active_experiments())
@@ -482,12 +466,13 @@
 
 def _generate_all_steps_config(window: Window):
     """For applying an already trained network on new images."""
-    experiment = window.get_experiment()
-
-    image_loader = experiment.images.image_loader()
-    if not image_loader.has_images():
-        raise UserError("No images", "No images were loaded, so no cells can be detected. Please load some images"
-                                     " first.")
+    experiments = list(window.get_active_experiments())
+    for experiment in experiments:
+        image_loader = experiment.images.image_loader()
+        if not image_loader.has_images():
+            raise UserError("No images", f"No images were loaded in the experiment \"{experiment.name}\","
+                                         f" so no cells can be detected. Please load some images first.")
+        experiment.images.resolution()  # Check for resolution
 
     if not dialog.popup_message_cancellable("Out folder",
                                             "Select an output folder."):
@@ -496,17 +481,16 @@
     if save_directory is None:
         return
 
-    checkpoint_directory = _get_model_folder("positions")
-    if checkpoint_directory is None:
-        return
+    model_directory = _get_model_folder("positions")
+    if model_directory is None:
+        return
+
+    tracking_files_folder = os.path.join(save_directory, "Input files")
+    os.makedirs(tracking_files_folder, exist_ok=True)
+    list_io.save_experiment_list_file(experiments, os.path.join(save_directory, "Dataset" + list_io.FILES_LIST_EXTENSION),
+                                      tracking_files_folder=tracking_files_folder)
 
     config = ConfigFile("predict_positions", folder_name=save_directory)
-
-    config.get_or_default("images_container", image_loader.serialize_to_config()[0], store_in_defaults=True)
-    config.get_or_default("images_pattern", image_loader.serialize_to_config()[1], store_in_defaults=True)
-    config.get_or_default("min_time_point", str(image_loader.first_time_point_number()), store_in_defaults=True)
-    config.get_or_default("max_time_point", str(image_loader.last_time_point_number()), store_in_defaults=True)
-    config.get_or_default("images_channels", str(window.display_settings.image_channel.index_one), store_in_defaults=True)
 
     _pixel_size_x_um = config.get_or_default("pixel_size_x_um", "",
                                              comment="Resolution of the images. Only used if the image files and"
@@ -516,8 +500,8 @@
     _pixel_size_z_um = config.get_or_default("pixel_size_z_um", "", store_in_defaults=True)
     _time_point_duration_m = config.get_or_default("time_point_duration_m", "", store_in_defaults=True)
 
-    config.get_or_default("dataset_file", "")
-    config.get_or_default("model_folder", checkpoint_directory)
+    config.get_or_default("dataset_file", "Dataset" + list_io.FILES_LIST_EXTENSION)
+    config.get_or_default("model_folder", model_directory)
     config.get_or_default("predictions_output_folder", "Nuclear center predictions")
     config.get_or_default("patch_shape_y", str(320))
     config.get_or_default("patch_shape_x", str(320))
@@ -530,32 +514,32 @@
     config.save()
     _create_run_script(save_directory, "organoid_tracker_predict_positions")
 
-    checkpoint_directory = _get_model_folder("divisions")
-    if checkpoint_directory is None:
+    model_directory = _get_model_folder("divisions")
+    if model_directory is None:
         return
 
     config = ConfigFile("predict_divisions", folder_name=save_directory)
-    config.get_or_default("positions_file", "Automatic positions.aut")
-    config.get_or_default("checkpoint_folder", checkpoint_directory)
+    config.get_or_default("dataset_file", "Dataset" + list_io.FILES_LIST_EXTENSION)
+    config.get_or_default("checkpoint_folder", model_directory)
     config.get_or_default("positions_output_file", "Automatic divisions.aut",
                                          comment="Output file for the positions, can be viewed using the visualizer program.")
     config.save()
     _create_run_script(save_directory, "organoid_tracker_predict_divisions")
 
-    checkpoint_directory = _get_model_folder("links")
-    if checkpoint_directory is None:
+    model_directory = _get_model_folder("links")
+    if model_directory is None:
         return
 
     config = ConfigFile("predict_links", folder_name=save_directory)
-    config.get_or_default("positions_file", "Automatic divisions.aut")
-    config.get_or_default("checkpoint_folder", checkpoint_directory)
+    config.get_or_default("dataset_file", "Dataset" + list_io.FILES_LIST_EXTENSION)
+    config.get_or_default("checkpoint_folder", model_directory)
     config.get_or_default("positions_output_file", "Automatic links.aut",
                           comment="Output file for the positions, can be viewed using the visualizer program.")
     config.save()
     _create_run_script(save_directory, "organoid_tracker_predict_links")
 
-    config = ConfigFile("create_links", folder_name=save_directory)
-    config.get_or_default("positions_file", "Automatic links.aut")
+    config = ConfigFile("create_tracks", folder_name=save_directory)
+    config.get_or_default("dataset_file", "Dataset" + list_io.FILES_LIST_EXTENSION)
     config.get_or_default("output_file", "_Automatic links.aut")
     config.save()
     _create_run_script(save_directory, "organoid_tracker_create_links")
