import json
from typing import Dict, Any

from organoid_tracker.gui import dialog, action
from organoid_tracker.gui.window import Window
from organoid_tracker.imaging.list_io import FILES_LIST_EXTENSION, load_experiment_list_file


def get_menu_items(window: Window) -> Dict[str, Any]:
    return {
        "File//Project-Tabs//Import open tabs...":
            lambda: _import_open_tabs(window),
        "File//Project-Tabs//Export open tabs...":
            lambda: _export_open_tabs(window)
    }


<<<<<<< HEAD
=======
def _restore_open_files_list(open_files_list_file: str) -> List[Experiment]:
    """Returns a list of experiments, extracted from the given file."""
    start_dir = os.path.dirname(open_files_list_file)
    with open(open_files_list_file, "r") as handle:
        experiments_json = json.load(handle)

    experiments = list()
    for experiment_json in experiments_json:
        experiment = Experiment()
        min_time_point = 0
        max_time_point = 100000000

        if "min_time_point" in experiment_json:
            min_time_point = int(experiment_json["min_time_point"])
        if "max_time_point" in experiment_json:
            max_time_point = int(experiment_json["max_time_point"])

        loaded_anything = False
        if "experiment_file" in experiment_json:
            experiment_file = experiment_json["experiment_file"]
            if not os.path.isabs(experiment_file):
                experiment_file = os.path.join(start_dir, experiment_file)
            if not os.path.exists(experiment_file):
                raise ValueError("File \"" + experiment_file + "\" does not exist.")
            io.load_data_file(experiment_file, experiment=experiment,
                              min_time_point=min_time_point, max_time_point=max_time_point)
            loaded_anything = True

        if "images_container" in experiment_json and "images_pattern" in experiment_json:
            images_container = experiment_json["images_container"]
            if not os.path.isabs(images_container):
                images_container = os.path.join(start_dir, images_container)
            images_pattern = experiment_json["images_pattern"]
            general_image_loader.load_images(experiment, images_container, images_pattern,
                                             min_time_point=min_time_point, max_time_point=max_time_point)
            loaded_anything = True

        if not loaded_anything:
            raise ValueError("No experiment defined in " + json.dumps(experiment_json) + ".")

        experiments.append(experiment)
    return experiments


def _save_open_file_list(tabs: Iterable[SingleGuiTab]) -> Optional[List[Dict[str, Any]]]:
    experiments_json = list()

    for tab in tabs:
        experiment_json = dict()
        experiment = tab.experiment

        if tab.undo_redo.has_unsaved_changes() or\
                (experiment.last_save_file is None and experiment.positions.has_positions()):
            # Force a save if there are unsaved changes or if no file location is known to store the positions
            option = dialog.prompt_options(f"Save experiment \"{experiment.name}\"",
                                             f"You have unsaved changes in the experiment \"{experiment.name}\"."
                                             f"\nDo you want to save them first?",
                                  option_1="Save", option_2="Save As...", option_3="Skip experiment")
            if option == 1:
                if not action.save_tracking_data_of_tab(tab):
                    return None  # Save failed
            elif option == 2:
                if not action.save_tracking_data_of_tab(tab, force_save_as=True):
                    return None  # Save failed
            elif option == 3:
                continue  # Skip this experiment
            else:
                return None

        if experiment.last_save_file is not None:
            experiment_json["experiment_file"] = experiment.last_save_file

        images_container, images_pattern = experiment.images.image_loader().serialize_to_config()
        if len(images_container) > 0 or len(images_pattern) > 0:
            experiment_json["images_container"] = images_container
            experiment_json["images_pattern"] = images_pattern

        if experiment.first_time_point_number() is not None:
            experiment_json["min_time_point"] = experiment.first_time_point_number()
        if experiment.last_time_point_number() is not None:
            experiment_json["max_time_point"] = experiment.last_time_point_number()

        if len(experiment_json) > 0:
            # Only add if images, positions or both were stored
            experiments_json.append(experiment_json)
    return experiments_json


>>>>>>> 4ba340df
def _import_open_tabs(window: Window):
    file_list_files = dialog.prompt_load_multiple_files("Files to load", [("List file", "*" + FILES_LIST_EXTENSION)])
    if len(file_list_files) == 0:
        return

    experiments = list()
    for file_list_file in file_list_files:
        for experiment in load_experiment_list_file(file_list_file):
            experiments.append(experiment)
    for experiment in experiments:
        window.get_gui_experiment().add_experiment(experiment)


def _export_open_tabs(window: Window):
    files_json = action.to_experiment_list_file_structure(window.get_gui_experiment().get_all_tabs())
    if files_json is None:
        return  # Cancelled
    if len(files_json) == 0:
        window.set_status("No experiments to save.")
        return

    file = dialog.prompt_save_file("Saving file list", [("List file", "*" + FILES_LIST_EXTENSION)])
    if file is None:
        return
    with open(file, "w") as handle:
        json.dump(files_json, handle)<|MERGE_RESOLUTION|>--- conflicted
+++ resolved
@@ -1,9 +1,19 @@
+from typing import Dict, Any, Iterable, Optional
+
+from organoid_tracker.core import UserError
+from organoid_tracker.gui import dialog, action
+from organoid_tracker.gui.gui_experiment import SingleGuiTab
+from organoid_tracker.gui.window import Window
 import json
-from typing import Dict, Any
+import os
+from typing import List
 
-from organoid_tracker.gui import dialog, action
-from organoid_tracker.gui.window import Window
-from organoid_tracker.imaging.list_io import FILES_LIST_EXTENSION, load_experiment_list_file
+from organoid_tracker.core.experiment import Experiment
+from organoid_tracker.image_loading import general_image_loader
+from organoid_tracker.imaging import io
+
+
+FILES_LIST_EXTENSION = ".autlist"
 
 
 def get_menu_items(window: Window) -> Dict[str, Any]:
@@ -15,8 +25,6 @@
     }
 
 
-<<<<<<< HEAD
-=======
 def _restore_open_files_list(open_files_list_file: str) -> List[Experiment]:
     """Returns a list of experiments, extracted from the given file."""
     start_dir = os.path.dirname(open_files_list_file)
@@ -105,7 +113,6 @@
     return experiments_json
 
 
->>>>>>> 4ba340df
 def _import_open_tabs(window: Window):
     file_list_files = dialog.prompt_load_multiple_files("Files to load", [("List file", "*" + FILES_LIST_EXTENSION)])
     if len(file_list_files) == 0:
@@ -113,14 +120,14 @@
 
     experiments = list()
     for file_list_file in file_list_files:
-        for experiment in load_experiment_list_file(file_list_file):
+        for experiment in _restore_open_files_list(file_list_file):
             experiments.append(experiment)
     for experiment in experiments:
         window.get_gui_experiment().add_experiment(experiment)
 
 
 def _export_open_tabs(window: Window):
-    files_json = action.to_experiment_list_file_structure(window.get_gui_experiment().get_all_tabs())
+    files_json = _save_open_file_list(window.get_gui_experiment().get_all_tabs())
     if files_json is None:
         return  # Cancelled
     if len(files_json) == 0:
