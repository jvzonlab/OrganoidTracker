--- conflicted
+++ resolved
@@ -101,13 +101,9 @@
                     validation_data=validation_dataset,
                     validation_steps=len(validation_dataset),
                     callbacks=[
-<<<<<<< HEAD
                         keras.callbacks.CSVLogger(os.path.join(logging_folder, "logging.csv"), separator=",",
                                                   append=False),
-                        keras.callbacks.EarlyStopping(patience=1, min_delta=0.001, restore_best_weights=True)])
-=======
-                               tf.keras.callbacks.EarlyStopping(patience=2, restore_best_weights=True)])
->>>>>>> d7e88e3c
+                        keras.callbacks.EarlyStopping(patience=2, restore_best_weights=True)])
 
 print("Saving model...")
 os.makedirs(trained_model_folder, exist_ok=True)
@@ -195,46 +191,26 @@
     if ((ground_truth_linked * score) < 0) and (correct_examples < 20):
         tifffile.imwrite(os.path.join(link_examples_folder,
                                       "CORRECT_example_input" + str(i) + '_score_' +
-<<<<<<< HEAD
-                                      "{:.2f}".format(float(score)) + ".ome.tiff"), image, imagej=True,
+                                      "{:.2f}".format(float(score)) + ".tiff"), image,
                          metadata={'axes': 'TZYX'})
         tifffile.imwrite(os.path.join(link_examples_folder,
                                       "CORRECT_example_target_input" + str(i) + '_score_' +
-                                      "{:.2f}".format(float(score)) + ".ome.tiff"), target_image, imagej=True,
+                                      "{:.2f}".format(float(score)) + ".tiff"), target_image,
                          metadata={'axes': 'TZYX'})
-=======
-                                      "{:.2f}".format(float(score)) + ".ome.tiff"), image,metadata={'axes': 'TZXY'})
-        print(element[4])
-        tifffile.imwrite(os.path.join(output_folder, "examples",
-                                      "CORRECT_example_target_input" + str(i) + '_score_' +
-                                      "{:.2f}".format(float(score)) + ".ome.tiff"), target_image, metadata={'axes': 'TZXY'})
->>>>>>> d7e88e3c
         correct_examples = correct_examples + 1
 
     if ((ground_truth_linked * score) > 0) and (incorrect_examples < 20):
         tifffile.imwrite(os.path.join(link_examples_folder,
                                       "INCORRECT_example_input" + str(i) + '_score_' +
-<<<<<<< HEAD
-                                      "{:.2f}".format(float(score)) + ".ome.tiff"), image, imagej=True,
+                                      "{:.2f}".format(float(score)) + ".tiff"), image,
                          metadata={'axes': 'TZYX'})
         distance = keras.ops.convert_to_numpy(input_element[2])[0, :]
         tifffile.imwrite(os.path.join(link_examples_folder,
                                       "INCORRECT_example_target_input" + str(i) + '_score_' +
                                       "{:.2f}".format(float(score))
                                       + '_x_' + "{:.2f}".format(float(distance[1]))
-                                      + '_y_' + "{:.2f}".format(float(distance[2])) + ".ome.tiff"),
-                         target_image, imagej=True, metadata={'axes': 'TZYX'})
-=======
-                                      "{:.2f}".format(float(score)) + ".ome.tiff"), image, metadata={'axes': 'TZXY'})
-        print(element[4])
-        distance = element[4].numpy()[0,:]
-        tifffile.imwrite(os.path.join(output_folder, "examples",
-                                      "INCORRECT_example_target_input" + str(i) + '_score_' +
-                                      "{:.2f}".format(float(score))
-                                      + '_x_' +"{:.2f}".format(float(distance[1]))
-                                      + '_y_' +"{:.2f}".format(float(distance[2])) + ".ome.tiff"),
-                         target_image, metadata={'axes': 'TZXY'})
->>>>>>> d7e88e3c
+                                      + '_y_' + "{:.2f}".format(float(distance[2])) + ".tiff"),
+                         target_image, metadata={'axes': 'TZYX'})
         incorrect_examples = incorrect_examples + 1
     if (incorrect_examples == 10) and (correct_examples == 10):
         break