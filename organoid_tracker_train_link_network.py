#!/usr/bin/env python3

"""Script used to train the convolutional neural network, so that it can recognize the same nucleus across time points.
"""
import _keras_environment
_keras_environment.activate()

import json
import os
import random
from typing import Tuple

import keras.callbacks
import keras.saving
import numpy
import numpy as np
import tifffile
from torch.utils.data import DataLoader

from organoid_tracker.config import ConfigFile, config_type_image_shape_xyz_to_zyx, config_type_int
from organoid_tracker.imaging import list_io
from organoid_tracker.linear_models.logistic_regression import platt_scaling
from organoid_tracker.neural_network.dataset_transforms import LimitingDataset
from organoid_tracker.neural_network.link_detection_cnn.convolutional_neural_network import build_model
from organoid_tracker.neural_network.link_detection_cnn.training_data_creator import create_image_with_links_list
from organoid_tracker.neural_network.link_detection_cnn.training_dataset import training_data_creator_from_raw

# PARAMETERS
print("Hi! Configuration file is stored at " + ConfigFile.FILE_NAME)
config = ConfigFile("train_link_network")
dataset_file = config.get_or_prompt("dataset_file", "Please paste the path here to the dataset file."
                                                    " You can generate such a file from OrganoidTracker using File -> Tabs -> "
                                                    " all tabs.", store_in_defaults=True)
time_window = (int(config.get_or_default(f"time_window_before", str(-1))),
               int(config.get_or_default(f"time_window_after", str(1))))

patch_shape_zyx: Tuple[int, int, int] = tuple(
    config.get_or_default("patch_shape", "32, 32, 16", comment="Size in pixels (x, y, z) of the patches used"
                                                               " to train the network.",
                          type=config_type_image_shape_xyz_to_zyx))
output_folder = config.get_or_default("output_folder", "training_output_folder", comment="Folder that will contain the"
                                                                                         " trained model.")
batch_size = config.get_or_default("batch_size", "64", comment="How many patches are used for training at once. A"
                                                               " higher batch size can load to a better training"
                                                               " result.", type=config_type_int)
epochs = config.get_or_default("epochs", "50", comment="For how many epochs the network is trained. Larger is not"
                                                       " always better; at some point the network might get overfitted"
                                                       " to your training data.",
                               type=config_type_int)

config.save_and_exit_if_changed()
# END OF PARAMETERS

print('creating list of links')
# Create a generator that will load the experiments on demand
experiment_provider = list_io.load_experiment_list_file(dataset_file)

# Create a list of images and annotated positions
image_with_links_list = create_image_with_links_list(experiment_provider)

# shuffle training/validation data
random.seed("using a fixed seed to ensure reproducibility")
random.shuffle(image_with_links_list)

# save which frames will be used for validation so that we can do the platt scaling on these
os.makedirs(output_folder, exist_ok=True)
validation_list = []
for image_with_links in image_with_links_list[-round(0.2 * len(image_with_links_list)):]:
    validation_list.append((image_with_links.experiment_name, image_with_links.time_point.time_point_number()))

# get mean number of positions per timepoint
number_of_postions = []
for image_with_links in image_with_links_list:
    number_of_postions.append(image_with_links.xyz_positions.shape[0])
number_of_postions = np.mean(number_of_postions)

# create datasets that generate the data

training_dataset = training_data_creator_from_raw(image_with_links_list, time_window=time_window,
                                                  patch_shape=patch_shape_zyx, batch_size=batch_size, mode='train',
                                                  split_proportion=0.8)
validation_dataset = training_data_creator_from_raw(image_with_links_list, time_window=time_window,
                                                    patch_shape=patch_shape_zyx, batch_size=batch_size,
                                                    mode='validation', split_proportion=0.8)

debug_sample = next(iter(training_dataset))
print(debug_sample)

model = build_model(
    shape=(patch_shape_zyx[0], patch_shape_zyx[1], patch_shape_zyx[2], time_window[1] - time_window[0] + 1),
    batch_size=None)
model.summary()

print("Training...")
trained_model_folder = os.path.join(output_folder, "model_links")
logging_folder = os.path.join(trained_model_folder, "training_logging")
os.makedirs(logging_folder, exist_ok=True)
history = model.fit(training_dataset,
                    epochs=epochs,
                    steps_per_epoch=len(training_dataset),
                    validation_data=validation_dataset,
                    validation_steps=len(validation_dataset),
                    callbacks=[
<<<<<<< HEAD
                        keras.callbacks.CSVLogger(os.path.join(logging_folder, "logging.csv"), separator=",",
                                                  append=False),
                        keras.callbacks.EarlyStopping(patience=1, min_delta=0.001, restore_best_weights=True)])
=======
                               tf.keras.callbacks.EarlyStopping(patience=1, restore_best_weights=True)])
>>>>>>> 297a0d7e

print("Saving model...")
os.makedirs(trained_model_folder, exist_ok=True)
model.save(os.path.join(trained_model_folder, "model.keras"))

# Perform Platt scaling
print("Performing Platt scaling...")

<<<<<<< HEAD
# new list without any upsampling, based on validation list
experiment_provider = list_io.load_experiment_list_file(dataset_file)
list_for_platt_scaling = create_image_with_links_list(experiment_provider, division_multiplier=1,
                                                      mid_distance_multiplier=1)

=======
# create list with links without upsampling
experiment_provider = (params.to_experiment() for params in per_experiment_params)
list_for_platt_scaling =  create_image_with_links_list(experiment_provider, division_multiplier=1, mid_distance_multiplier=1)
>>>>>>> 297a0d7e
# limit platt scaling to validation set
list_for_platt_scaling_val = []

for i in list_for_platt_scaling:
    pair = (i.experiment_name, i.time_point.time_point_number())
    if pair in validation_list:
        list_for_platt_scaling_val.append(i)

random.shuffle(list_for_platt_scaling_val)

calibration_dataset = training_data_creator_from_raw(list_for_platt_scaling_val, time_window=time_window,
                                                     patch_shape=patch_shape_zyx, batch_size=batch_size,
                                                     mode='validation', split_proportion=0.0, perturb=False)
calibration_dataset = DataLoader(
    LimitingDataset(calibration_dataset.dataset, round(0.2 * len(image_with_links_list) * 1 * number_of_postions)),
    batch_size=batch_size)

predicted_chances_all = []
ground_truth_linked = []
for sample in calibration_dataset:
    output_element = model.predict(sample[0], verbose=0)
    predicted_chances_all += np.squeeze(output_element).tolist()
    ground_truth_linked += keras.ops.convert_to_numpy(sample[1]).tolist()

predicted_chances_all = np.array(predicted_chances_all)
ground_truth_linked = np.array(ground_truth_linked)

(intercept, scaling, scaling_no_intercept) = platt_scaling(predicted_chances_all, ground_truth_linked)
print(f'Result: y = 1 / (1 + exp(-({scaling:.2f} * x + {intercept:.2f})))')

# save metadata model
with open(os.path.join(trained_model_folder, "settings.json"), "w") as file_handle:
    json.dump({"type": "links", "time_window": time_window, "patch_shape_zyx": patch_shape_zyx,
               "platt_intercept": intercept, "platt_scaling": scaling
               }, file_handle, indent=4)

<<<<<<< HEAD
=======
# save validation list
with open(os.path.join(output_folder, "validation_list.json"), "w") as file_handle:
    json.dump(validation_list, file_handle, indent=4)

# # generate examples for reality check
def predict_with_input(inputs, linked, model: tf.keras.Model) -> Tuple[tf.Tensor, tf.Tensor, tf.Tensor, tf.Tensor, tf.Tensor]:

    image = inputs['input_1']
    target_image = inputs['input_2']
    distance = inputs['input_distances']

    linked = linked['out']
    return model(inputs, training=False), linked, image, target_image, distance

>>>>>>> 297a0d7e
# Generate examples
link_examples_folder = os.path.join(output_folder, "link_examples")
os.makedirs(link_examples_folder, exist_ok=True)

quick_dataset = DataLoader(LimitingDataset(validation_dataset.dataset, 1000), batch_size=1)

predictions = model.predict(quick_dataset)

correct_examples = 0
incorrect_examples = 0

for sample in quick_dataset:
    # We use a batch size of 1, so we can just take the first element
    input_element = sample[0]
    output_element = model.predict(input_element, verbose=0)

    predicted_chance = numpy.squeeze(output_element)

    eps = 10 ** -10
    score = -np.log10(predicted_chance + eps) + np.log10(1 - predicted_chance + eps)

    ground_truth_linked = 2 * keras.ops.convert_to_numpy(sample[1]) - 1

    image = keras.ops.convert_to_numpy(input_element[0])
    image = image[0, :, :, :, :]
    image = np.swapaxes(image, 1, -1)

    target_image = keras.ops.convert_to_numpy(input_element[1])
    target_image = target_image[0, :, :, :, :]
    target_image = np.swapaxes(target_image, 1, -1)

    if ((ground_truth_linked * score) < 0) and (correct_examples < 20):
        tifffile.imwrite(os.path.join(link_examples_folder,
                                      "CORRECT_example_input" + str(i) + '_score_' +
                                      "{:.2f}".format(float(score)) + ".ome.tiff"), image, imagej=True,
                         metadata={'axes': 'TZYX'})
        tifffile.imwrite(os.path.join(link_examples_folder,
                                      "CORRECT_example_target_input" + str(i) + '_score_' +
                                      "{:.2f}".format(float(score)) + ".ome.tiff"), target_image, imagej=True,
                         metadata={'axes': 'TZYX'})
        correct_examples = correct_examples + 1

    if ((ground_truth_linked * score) > 0) and (incorrect_examples < 20):
        tifffile.imwrite(os.path.join(link_examples_folder,
                                      "INCORRECT_example_input" + str(i) + '_score_' +
                                      "{:.2f}".format(float(score)) + ".ome.tiff"), image, imagej=True,
                         metadata={'axes': 'TZYX'})
        distance = keras.ops.convert_to_numpy(input_element[2])[0, :]
        tifffile.imwrite(os.path.join(link_examples_folder,
                                      "INCORRECT_example_target_input" + str(i) + '_score_' +
                                      "{:.2f}".format(float(score))
                                      + '_x_' + "{:.2f}".format(float(distance[1]))
                                      + '_y_' + "{:.2f}".format(float(distance[2])) + ".ome.tiff"),
                         target_image, imagej=True, metadata={'axes': 'TZYX'})
        incorrect_examples = incorrect_examples + 1
    if (incorrect_examples == 10) and (correct_examples == 10):
        break<|MERGE_RESOLUTION|>--- conflicted
+++ resolved
@@ -101,13 +101,9 @@
                     validation_data=validation_dataset,
                     validation_steps=len(validation_dataset),
                     callbacks=[
-<<<<<<< HEAD
                         keras.callbacks.CSVLogger(os.path.join(logging_folder, "logging.csv"), separator=",",
                                                   append=False),
                         keras.callbacks.EarlyStopping(patience=1, min_delta=0.001, restore_best_weights=True)])
-=======
-                               tf.keras.callbacks.EarlyStopping(patience=1, restore_best_weights=True)])
->>>>>>> 297a0d7e
 
 print("Saving model...")
 os.makedirs(trained_model_folder, exist_ok=True)
@@ -116,17 +112,11 @@
 # Perform Platt scaling
 print("Performing Platt scaling...")
 
-<<<<<<< HEAD
 # new list without any upsampling, based on validation list
 experiment_provider = list_io.load_experiment_list_file(dataset_file)
 list_for_platt_scaling = create_image_with_links_list(experiment_provider, division_multiplier=1,
                                                       mid_distance_multiplier=1)
 
-=======
-# create list with links without upsampling
-experiment_provider = (params.to_experiment() for params in per_experiment_params)
-list_for_platt_scaling =  create_image_with_links_list(experiment_provider, division_multiplier=1, mid_distance_multiplier=1)
->>>>>>> 297a0d7e
 # limit platt scaling to validation set
 list_for_platt_scaling_val = []
 
@@ -163,23 +153,10 @@
                "platt_intercept": intercept, "platt_scaling": scaling
                }, file_handle, indent=4)
 
-<<<<<<< HEAD
-=======
 # save validation list
 with open(os.path.join(output_folder, "validation_list.json"), "w") as file_handle:
     json.dump(validation_list, file_handle, indent=4)
 
-# # generate examples for reality check
-def predict_with_input(inputs, linked, model: tf.keras.Model) -> Tuple[tf.Tensor, tf.Tensor, tf.Tensor, tf.Tensor, tf.Tensor]:
-
-    image = inputs['input_1']
-    target_image = inputs['input_2']
-    distance = inputs['input_distances']
-
-    linked = linked['out']
-    return model(inputs, training=False), linked, image, target_image, distance
-
->>>>>>> 297a0d7e
 # Generate examples
 link_examples_folder = os.path.join(output_folder, "link_examples")
 os.makedirs(link_examples_folder, exist_ok=True)
